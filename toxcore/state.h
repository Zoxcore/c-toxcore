--- conflicted
+++ resolved
@@ -31,11 +31,8 @@
     STATE_TYPE_STATUS        = 6,
     STATE_TYPE_TCP_RELAY     = 10,
     STATE_TYPE_PATH_NODE     = 11,
-<<<<<<< HEAD
     STATE_TYPE_FRIENDSFILETRANSFERS = 13,
-=======
     STATE_TYPE_CONFERENCES   = 20,
->>>>>>> e5320579
     STATE_TYPE_END           = 255,
 } State_Type;
 
