/*
 * Functions for the core crypto.
 *
 * NOTE: This code has to be perfect. We don't mess around with encryption.
 */

/*
 * Copyright © 2016-2018 The TokTok team.
 * Copyright © 2013 Tox project.
 *
 * This file is part of Tox, the free peer to peer instant messenger.
 *
 * Tox is free software: you can redistribute it and/or modify
 * it under the terms of the GNU General Public License as published by
 * the Free Software Foundation, either version 3 of the License, or
 * (at your option) any later version.
 *
 * Tox is distributed in the hope that it will be useful,
 * but WITHOUT ANY WARRANTY; without even the implied warranty of
 * MERCHANTABILITY or FITNESS FOR A PARTICULAR PURPOSE.  See the
 * GNU General Public License for more details.
 *
 * You should have received a copy of the GNU General Public License
 * along with Tox.  If not, see <http://www.gnu.org/licenses/>.
 */
#ifdef HAVE_CONFIG_H
#include "config.h"
#endif

#include "ccompat.h"
#include "crypto_core.h"

#include <stdlib.h>
#include <string.h>

#ifndef VANILLA_NACL
/* We use libsodium by default. */
#include <sodium.h>
#else
#include <crypto_box.h>
#include <crypto_hash_sha256.h>
#include <crypto_hash_sha512.h>
#include <crypto_scalarmult_curve25519.h>
#include <crypto_verify_16.h>
#include <crypto_verify_32.h>
#include <randombytes.h>
#define crypto_box_MACBYTES (crypto_box_ZEROBYTES - crypto_box_BOXZEROBYTES)
#endif

#if CRYPTO_PUBLIC_KEY_SIZE != crypto_box_PUBLICKEYBYTES
#error "CRYPTO_PUBLIC_KEY_SIZE should be equal to crypto_box_PUBLICKEYBYTES"
#endif

#if CRYPTO_SECRET_KEY_SIZE != crypto_box_SECRETKEYBYTES
#error "CRYPTO_SECRET_KEY_SIZE should be equal to crypto_box_SECRETKEYBYTES"
#endif

#if CRYPTO_SHARED_KEY_SIZE != crypto_box_BEFORENMBYTES
#error "CRYPTO_SHARED_KEY_SIZE should be equal to crypto_box_BEFORENMBYTES"
#endif

#if CRYPTO_SYMMETRIC_KEY_SIZE != crypto_box_BEFORENMBYTES
#error "CRYPTO_SYMMETRIC_KEY_SIZE should be equal to crypto_box_BEFORENMBYTES"
#endif

#if CRYPTO_MAC_SIZE != crypto_box_MACBYTES
#error "CRYPTO_MAC_SIZE should be equal to crypto_box_MACBYTES"
#endif

#if CRYPTO_NONCE_SIZE != crypto_box_NONCEBYTES
#error "CRYPTO_NONCE_SIZE should be equal to crypto_box_NONCEBYTES"
#endif

#if CRYPTO_SHA256_SIZE != crypto_hash_sha256_BYTES
#error "CRYPTO_SHA256_SIZE should be equal to crypto_hash_sha256_BYTES"
#endif

#if CRYPTO_SHA512_SIZE != crypto_hash_sha512_BYTES
#error "CRYPTO_SHA512_SIZE should be equal to crypto_hash_sha512_BYTES"
#endif

#if CRYPTO_PUBLIC_KEY_SIZE != 32
#error "CRYPTO_PUBLIC_KEY_SIZE is required to be 32 bytes for public_key_cmp to work,"
#endif

static uint8_t *crypto_malloc(size_t bytes)
{
    return (uint8_t *)malloc(bytes);
}

static void crypto_free(uint8_t *ptr, size_t bytes)
{
    if (ptr != nullptr) {
        crypto_memzero(ptr, bytes);
    }

    free(ptr);
}

int32_t public_key_cmp(const uint8_t *pk1, const uint8_t *pk2)
{
    return crypto_verify_32(pk1, pk2);
}

uint8_t random_u08(void)
{
    uint8_t randnum;
    random_bytes(&randnum, 1);
    return randnum;
}

uint16_t random_u16(void)
{
    uint16_t randnum;
    random_bytes((uint8_t *)&randnum, sizeof(randnum));
    return randnum;
}

uint32_t random_u32(void)
{
    uint32_t randnum;
    random_bytes((uint8_t *)&randnum, sizeof(randnum));
    return randnum;
}

uint64_t random_u64(void)
{
    uint64_t randnum;
    random_bytes((uint8_t *)&randnum, sizeof(randnum));
    return randnum;
}

bool public_key_valid(const uint8_t *public_key)
{
    if (public_key[31] >= 128) { /* Last bit of key is always zero. */
        return 0;
    }

    return 1;
}

/* Precomputes the shared key from their public_key and our secret_key.
 * This way we can avoid an expensive elliptic curve scalar multiply for each
 * encrypt/decrypt operation.
 * shared_key has to be crypto_box_BEFORENMBYTES bytes long.
 */
int32_t encrypt_precompute(const uint8_t *public_key, const uint8_t *secret_key,
                           uint8_t *shared_key)
{
    return crypto_box_beforenm(shared_key, public_key, secret_key);
}

int32_t encrypt_data_symmetric(const uint8_t *secret_key, const uint8_t *nonce,
                               const uint8_t *plain, size_t length, uint8_t *encrypted)
{
    if (length == 0 || !secret_key || !nonce || !plain || !encrypted) {
        return -1;
    }

<<<<<<< HEAD
    uint8_t *temp_plain = calloc(1, length + crypto_box_ZEROBYTES);
    uint8_t *temp_encrypted = calloc(1, length + crypto_box_MACBYTES + crypto_box_BOXZEROBYTES);
=======
    const size_t size_temp_plain = length + crypto_box_ZEROBYTES;
    const size_t size_temp_encrypted = length + crypto_box_MACBYTES + crypto_box_BOXZEROBYTES;

    uint8_t *temp_plain = crypto_malloc(size_temp_plain);
    uint8_t *temp_encrypted = crypto_malloc(size_temp_encrypted);

    if (temp_plain == nullptr || temp_encrypted == nullptr) {
        crypto_free(temp_plain, size_temp_plain);
        crypto_free(temp_encrypted, size_temp_encrypted);
        return -1;
    }
>>>>>>> e5320579

    memset(temp_plain, 0, crypto_box_ZEROBYTES);
    // Pad the message with 32 0 bytes.
    memcpy(temp_plain + crypto_box_ZEROBYTES, plain, length);

    if (crypto_box_afternm(temp_encrypted, temp_plain, length + crypto_box_ZEROBYTES, nonce,
                           secret_key) != 0) {
<<<<<<< HEAD
        free(temp_plain);
        free(temp_encrypted);
=======
        crypto_free(temp_plain, size_temp_plain);
        crypto_free(temp_encrypted, size_temp_encrypted);
>>>>>>> e5320579
        return -1;
    }

    // Unpad the encrypted message.
    memcpy(encrypted, temp_encrypted + crypto_box_BOXZEROBYTES, length + crypto_box_MACBYTES);
<<<<<<< HEAD
    free(temp_plain);
    free(temp_encrypted);
=======

    crypto_free(temp_plain, size_temp_plain);
    crypto_free(temp_encrypted, size_temp_encrypted);

>>>>>>> e5320579
    return length + crypto_box_MACBYTES;
}

int32_t decrypt_data_symmetric(const uint8_t *secret_key, const uint8_t *nonce,
                               const uint8_t *encrypted, size_t length, uint8_t *plain)
{
    if (length <= crypto_box_BOXZEROBYTES || !secret_key || !nonce || !encrypted || !plain) {
        return -1;
    }

<<<<<<< HEAD
    uint8_t *temp_plain = calloc(1, length + crypto_box_ZEROBYTES);
    uint8_t *temp_encrypted = calloc(1, length + crypto_box_MACBYTES + crypto_box_BOXZEROBYTES);
=======
    const size_t size_temp_plain = length + crypto_box_ZEROBYTES;
    const size_t size_temp_encrypted = length + crypto_box_BOXZEROBYTES;

    uint8_t *temp_plain = crypto_malloc(size_temp_plain);
    uint8_t *temp_encrypted = crypto_malloc(size_temp_encrypted);

    if (temp_plain == nullptr || temp_encrypted == nullptr) {
        crypto_free(temp_plain, size_temp_plain);
        crypto_free(temp_encrypted, size_temp_encrypted);
        return -1;
    }
>>>>>>> e5320579

    memset(temp_encrypted, 0, crypto_box_BOXZEROBYTES);
    // Pad the message with 16 0 bytes.
    memcpy(temp_encrypted + crypto_box_BOXZEROBYTES, encrypted, length);

    if (crypto_box_open_afternm(temp_plain, temp_encrypted, length + crypto_box_BOXZEROBYTES, nonce,
                                secret_key) != 0) {
<<<<<<< HEAD
        free(temp_plain);
        free(temp_encrypted);
=======
        crypto_free(temp_plain, size_temp_plain);
        crypto_free(temp_encrypted, size_temp_encrypted);
>>>>>>> e5320579
        return -1;
    }

    memcpy(plain, temp_plain + crypto_box_ZEROBYTES, length - crypto_box_MACBYTES);
<<<<<<< HEAD
    free(temp_plain);
    free(temp_encrypted);
=======

    crypto_free(temp_plain, size_temp_plain);
    crypto_free(temp_encrypted, size_temp_encrypted);
>>>>>>> e5320579
    return length - crypto_box_MACBYTES;
}

int32_t encrypt_data(const uint8_t *public_key, const uint8_t *secret_key, const uint8_t *nonce,
                     const uint8_t *plain, size_t length, uint8_t *encrypted)
{
    if (!public_key || !secret_key) {
        return -1;
    }

    uint8_t k[crypto_box_BEFORENMBYTES];
    encrypt_precompute(public_key, secret_key, k);
    int ret = encrypt_data_symmetric(k, nonce, plain, length, encrypted);
    crypto_memzero(k, sizeof(k));
    return ret;
}

int32_t decrypt_data(const uint8_t *public_key, const uint8_t *secret_key, const uint8_t *nonce,
                     const uint8_t *encrypted, size_t length, uint8_t *plain)
{
    if (!public_key || !secret_key) {
        return -1;
    }

    uint8_t k[crypto_box_BEFORENMBYTES];
    encrypt_precompute(public_key, secret_key, k);
    int ret = decrypt_data_symmetric(k, nonce, encrypted, length, plain);
    crypto_memzero(k, sizeof(k));
    return ret;
}

/* Increment the given nonce by 1. */
void increment_nonce(uint8_t *nonce)
{
    /* TODO(irungentoo): use increment_nonce_number(nonce, 1) or
     * sodium_increment (change to little endian).
     *
     * NOTE don't use breaks inside this loop.
     * In particular, make sure, as far as possible,
     * that loop bounds and their potential underflow or overflow
     * are independent of user-controlled input (you may have heard of the Heartbleed bug).
     */
    uint32_t i = crypto_box_NONCEBYTES;
    uint_fast16_t carry = 1U;

    for (; i != 0; --i) {
        carry += (uint_fast16_t)nonce[i - 1];
        nonce[i - 1] = (uint8_t)carry;
        carry >>= 8;
    }
}

static uint32_t host_to_network(uint32_t x)
{
#if !defined(BYTE_ORDER) || BYTE_ORDER == LITTLE_ENDIAN
    return ((x >> 24) & 0x000000FF) |  // move byte 3 to byte 0
           ((x >> 8) & 0x0000FF00) |   // move byte 2 to byte 1
           ((x << 8) & 0x00FF0000) |   // move byte 1 to byte 2
           ((x << 24) & 0xFF000000);   // move byte 0 to byte 3
#else
    return x;
#endif
}

/* increment the given nonce by num */
void increment_nonce_number(uint8_t *nonce, uint32_t host_order_num)
{
    /* NOTE don't use breaks inside this loop
     * In particular, make sure, as far as possible,
     * that loop bounds and their potential underflow or overflow
     * are independent of user-controlled input (you may have heard of the Heartbleed bug).
     */
    const uint32_t big_endian_num = host_to_network(host_order_num);
    const uint8_t *const num_vec = (const uint8_t *)&big_endian_num;
    uint8_t num_as_nonce[crypto_box_NONCEBYTES] = {0};
    num_as_nonce[crypto_box_NONCEBYTES - 4] = num_vec[0];
    num_as_nonce[crypto_box_NONCEBYTES - 3] = num_vec[1];
    num_as_nonce[crypto_box_NONCEBYTES - 2] = num_vec[2];
    num_as_nonce[crypto_box_NONCEBYTES - 1] = num_vec[3];

    uint32_t i = crypto_box_NONCEBYTES;
    uint_fast16_t carry = 0U;

    for (; i != 0; --i) {
        carry += (uint_fast16_t)nonce[i - 1] + (uint_fast16_t)num_as_nonce[i - 1];
        nonce[i - 1] = (uint8_t)carry;
        carry >>= 8;
    }
}

/* Fill the given nonce with random bytes. */
void random_nonce(uint8_t *nonce)
{
    random_bytes(nonce, crypto_box_NONCEBYTES);
}

/* Fill a key CRYPTO_SYMMETRIC_KEY_SIZE big with random bytes */
void new_symmetric_key(uint8_t *key)
{
    random_bytes(key, CRYPTO_SYMMETRIC_KEY_SIZE);
}

int32_t crypto_new_keypair(uint8_t *public_key, uint8_t *secret_key)
{
    return crypto_box_keypair(public_key, secret_key);
}

void crypto_derive_public_key(uint8_t *public_key, const uint8_t *secret_key)
{
    crypto_scalarmult_curve25519_base(public_key, secret_key);
}

void crypto_sha256(uint8_t *hash, const uint8_t *data, size_t length)
{
    crypto_hash_sha256(hash, data, length);
}

void crypto_sha512(uint8_t *hash, const uint8_t *data, size_t length)
{
    crypto_hash_sha512(hash, data, length);
}

void random_bytes(uint8_t *data, size_t length)
{
    randombytes(data, length);
}<|MERGE_RESOLUTION|>--- conflicted
+++ resolved
@@ -157,10 +157,6 @@
         return -1;
     }
 
-<<<<<<< HEAD
-    uint8_t *temp_plain = calloc(1, length + crypto_box_ZEROBYTES);
-    uint8_t *temp_encrypted = calloc(1, length + crypto_box_MACBYTES + crypto_box_BOXZEROBYTES);
-=======
     const size_t size_temp_plain = length + crypto_box_ZEROBYTES;
     const size_t size_temp_encrypted = length + crypto_box_MACBYTES + crypto_box_BOXZEROBYTES;
 
@@ -172,7 +168,6 @@
         crypto_free(temp_encrypted, size_temp_encrypted);
         return -1;
     }
->>>>>>> e5320579
 
     memset(temp_plain, 0, crypto_box_ZEROBYTES);
     // Pad the message with 32 0 bytes.
@@ -180,27 +175,17 @@
 
     if (crypto_box_afternm(temp_encrypted, temp_plain, length + crypto_box_ZEROBYTES, nonce,
                            secret_key) != 0) {
-<<<<<<< HEAD
-        free(temp_plain);
-        free(temp_encrypted);
-=======
         crypto_free(temp_plain, size_temp_plain);
         crypto_free(temp_encrypted, size_temp_encrypted);
->>>>>>> e5320579
         return -1;
     }
 
     // Unpad the encrypted message.
     memcpy(encrypted, temp_encrypted + crypto_box_BOXZEROBYTES, length + crypto_box_MACBYTES);
-<<<<<<< HEAD
-    free(temp_plain);
-    free(temp_encrypted);
-=======
 
     crypto_free(temp_plain, size_temp_plain);
     crypto_free(temp_encrypted, size_temp_encrypted);
 
->>>>>>> e5320579
     return length + crypto_box_MACBYTES;
 }
 
@@ -211,10 +196,6 @@
         return -1;
     }
 
-<<<<<<< HEAD
-    uint8_t *temp_plain = calloc(1, length + crypto_box_ZEROBYTES);
-    uint8_t *temp_encrypted = calloc(1, length + crypto_box_MACBYTES + crypto_box_BOXZEROBYTES);
-=======
     const size_t size_temp_plain = length + crypto_box_ZEROBYTES;
     const size_t size_temp_encrypted = length + crypto_box_BOXZEROBYTES;
 
@@ -226,7 +207,6 @@
         crypto_free(temp_encrypted, size_temp_encrypted);
         return -1;
     }
->>>>>>> e5320579
 
     memset(temp_encrypted, 0, crypto_box_BOXZEROBYTES);
     // Pad the message with 16 0 bytes.
@@ -234,25 +214,15 @@
 
     if (crypto_box_open_afternm(temp_plain, temp_encrypted, length + crypto_box_BOXZEROBYTES, nonce,
                                 secret_key) != 0) {
-<<<<<<< HEAD
-        free(temp_plain);
-        free(temp_encrypted);
-=======
         crypto_free(temp_plain, size_temp_plain);
         crypto_free(temp_encrypted, size_temp_encrypted);
->>>>>>> e5320579
         return -1;
     }
 
     memcpy(plain, temp_plain + crypto_box_ZEROBYTES, length - crypto_box_MACBYTES);
-<<<<<<< HEAD
-    free(temp_plain);
-    free(temp_encrypted);
-=======
 
     crypto_free(temp_plain, size_temp_plain);
     crypto_free(temp_encrypted, size_temp_encrypted);
->>>>>>> e5320579
     return length - crypto_box_MACBYTES;
 }
 
