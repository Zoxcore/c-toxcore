/*
 * An implementation of a simple text chat only messenger on the tox network core.
 */

/*
 * Copyright © 2016-2017 The TokTok team.
 * Copyright © 2013 Tox project.
 *
 * This file is part of Tox, the free peer to peer instant messenger.
 *
 * Tox is free software: you can redistribute it and/or modify
 * it under the terms of the GNU General Public License as published by
 * the Free Software Foundation, either version 3 of the License, or
 * (at your option) any later version.
 *
 * Tox is distributed in the hope that it will be useful,
 * but WITHOUT ANY WARRANTY; without even the implied warranty of
 * MERCHANTABILITY or FITNESS FOR A PARTICULAR PURPOSE.  See the
 * GNU General Public License for more details.
 *
 * You should have received a copy of the GNU General Public License
 * along with Tox.  If not, see <http://www.gnu.org/licenses/>.
 */
#ifdef HAVE_CONFIG_H
#include "config.h"
#endif

#include "Messenger.h"

#include <assert.h>
#include <stdio.h>
#include <stdlib.h>
#include <string.h>
#include <time.h>

#include "logger.h"
#include "mono_time.h"
#include "network.h"
#include "state.h"
#include "util.h"
#include "tox.h"

static int write_cryptpacket_id(const Messenger *m, int32_t friendnumber, uint8_t packet_id, const uint8_t *data,
                                uint32_t length, uint8_t congestion_control);

// friend_not_valid determines if the friendnumber passed is valid in the Messenger object
static uint8_t friend_not_valid(const Messenger *m, int32_t friendnumber)
{
    if (m->friendlist) {
        if ((unsigned int)friendnumber < m->numfriends) {
            if (m->friendlist[friendnumber].status != 0) {
                return 0;
            }
        }
    }

    return 1;
}

/* Set the size of the friend list to num_new.
 * params: num_old -> current size
 *         num_new -> new size
 *
 *  return -1 if realloc fails.
 */
static int realloc_friendlist(Messenger *m, uint32_t num_new, uint32_t num_old)
{
    if (num_new == num_old) {
        // nothing to do
        return 0;
    }

    if (num_new == 0) {
        Friend *friendlist_copy = m->friendlist;
        m->friendlist = nullptr;
        free(friendlist_copy);
        return 0;
    }

    Friend *newfriendlist = (Friend *)calloc(1, num_new * sizeof(Friend));

    if (newfriendlist == nullptr) {
        Friend *friendlist_copy = m->friendlist;
        m->friendlist = NULL;
        free(friendlist_copy);
        return -1;
    }

    if (num_new > num_old) {
        Friend *friendlist_copy = m->friendlist;
        memcpy(newfriendlist, m->friendlist, (num_old * sizeof(Friend)));
        m->friendlist = newfriendlist;
        free(friendlist_copy);
        return 0;
    } else if (num_new == num_old) {
        // should not get here
        Friend *friendlist_copy = m->friendlist;
        memcpy(newfriendlist, m->friendlist, (num_old * sizeof(Friend)));
        m->friendlist = newfriendlist;
        free(friendlist_copy);
        return 0;
    } else {
        Friend *friendlist_copy = m->friendlist;
        memcpy(newfriendlist, m->friendlist, (num_new * sizeof(Friend)));
        m->friendlist = newfriendlist;
        free(friendlist_copy);
        return 0;
    }
}

/*  return the friend id associated to that public key.
 *  return -1 if no such friend.
 */
int32_t getfriend_id(const Messenger *m, const uint8_t *real_pk)
{
    uint32_t i;

    for (i = 0; i < m->numfriends; ++i) {
        if (m->friendlist[i].status > 0) {
            if (id_equal(real_pk, m->friendlist[i].real_pk)) {
                return i;
            }
        }
    }

    return -1;
}

/* Copies the public key associated to that friend id into real_pk buffer.
 * Make sure that real_pk is of size CRYPTO_PUBLIC_KEY_SIZE.
 *
 *  return 0 if success.
 *  return -1 if failure.
 */
int get_real_pk(const Messenger *m, int32_t friendnumber, uint8_t *real_pk)
{
    if (friend_not_valid(m, friendnumber)) {
        return -1;
    }

    memcpy(real_pk, m->friendlist[friendnumber].real_pk, CRYPTO_PUBLIC_KEY_SIZE);
    return 0;
}

/*  return friend connection id on success.
 *  return -1 if failure.
 */
int getfriendcon_id(const Messenger *m, int32_t friendnumber)
{
    if (friend_not_valid(m, friendnumber)) {
        return -1;
    }

    return m->friendlist[friendnumber].friendcon_id;
}

/*
 *  return a uint16_t that represents the checksum of address of length len.
 */
static uint16_t address_checksum(const uint8_t *address, uint32_t len)
{
    uint8_t checksum[2] = {0};
    uint16_t check;
    uint32_t i;

    for (i = 0; i < len; ++i) {
        checksum[i % 2] ^= address[i];
    }

    memcpy(&check, checksum, sizeof(check));
    return check;
}

/* Format: [real_pk (32 bytes)][nospam number (4 bytes)][checksum (2 bytes)]
 *
 *  return FRIEND_ADDRESS_SIZE byte address to give to others.
 */
void getaddress(const Messenger *m, uint8_t *address)
{
    id_copy(address, nc_get_self_public_key(m->net_crypto));
    uint32_t nospam = get_nospam(m->fr);
    memcpy(address + CRYPTO_PUBLIC_KEY_SIZE, &nospam, sizeof(nospam));
    uint16_t checksum = address_checksum(address, FRIEND_ADDRESS_SIZE - sizeof(checksum));
    memcpy(address + CRYPTO_PUBLIC_KEY_SIZE + sizeof(nospam), &checksum, sizeof(checksum));
}

static int send_online_packet(Messenger *m, int32_t friendnumber)
{
    if (friend_not_valid(m, friendnumber)) {
        return 0;
    }

    uint8_t packet = PACKET_ID_ONLINE;
    return write_cryptpacket(m->net_crypto, friend_connection_crypt_connection_id(m->fr_c,
                             m->friendlist[friendnumber].friendcon_id), &packet, sizeof(packet), 0) != -1;
}

static int send_offline_packet(Messenger *m, int friendcon_id)
{
    uint8_t packet = PACKET_ID_OFFLINE;
    return write_cryptpacket(m->net_crypto, friend_connection_crypt_connection_id(m->fr_c, friendcon_id), &packet,
                             sizeof(packet), 0) != -1;
}

static int m_handle_status(void *object, int i, uint8_t status, void *userdata);
static int m_handle_packet(void *object, int i, const uint8_t *temp, uint16_t len, void *userdata);
static int m_handle_lossy_packet(void *object, int friend_num, const uint8_t *packet, uint16_t length,
                                 void *userdata);

static int32_t init_new_friend(Messenger *m, const uint8_t *real_pk, uint8_t status)
{
    // here we increase the list (+1)
    if (realloc_friendlist(m, m->numfriends + 1, m->numfriends) != 0) {
        return FAERR_NOMEM;
    }

    m->numfriends++;

    int friendcon_id = new_friend_connection(m->fr_c, real_pk);

    if (friendcon_id == -1) {
        return FAERR_NOMEM;
    }

    uint32_t i;

    // here it goes wrong:
    // if there is a free slot somewhere in the list we use it
    // but we have created a new entry in the list (above) regardless
    // so the list increases always
    // conclusion: check first, and dont realloc list if there is a free slot anyway!
    for (i = 0; i <= m->numfriends; ++i) {
        if (m->friendlist[i].status == NOFRIEND) {
            m->friendlist[i].friendcon_id = friendcon_id;
            m->friendlist[i].friendrequest_lastsent = 0;
            id_copy(m->friendlist[i].real_pk, real_pk);
            m->friendlist[i].statusmessage_length = 0;
            m->friendlist[i].userstatus = USERSTATUS_NONE;
            m->friendlist[i].is_typing = 0;
            m->friendlist[i].message_id = 0;
            // set this value last, since its the key if we look at this entry
            m->friendlist[i].status = status;

            friend_connection_callbacks(m->fr_c, friendcon_id, MESSENGER_CALLBACK_INDEX, &m_handle_status, &m_handle_packet,
                                        &m_handle_lossy_packet, m, i);

            if (friend_con_connected(m->fr_c, friendcon_id) == FRIENDCONN_STATUS_CONNECTED) {
                send_online_packet(m, i);
            }

            return i;
        }
    }

    return FAERR_NOMEM;
}

/*
 * Add a friend.
 * Set the data that will be sent along with friend request.
 * Address is the address of the friend (returned by getaddress of the friend you wish to add) it must be FRIEND_ADDRESS_SIZE bytes.
 * data is the data and length is the length.
 *
 *  return the friend number if success.
 *  return FA_TOOLONG if message length is too long.
 *  return FAERR_NOMESSAGE if no message (message length must be >= 1 byte).
 *  return FAERR_OWNKEY if user's own key.
 *  return FAERR_ALREADYSENT if friend request already sent or already a friend.
 *  return FAERR_BADCHECKSUM if bad checksum in address.
 *  return FAERR_SETNEWNOSPAM if the friend was already there but the nospam was different.
 *  (the nospam for that friend was set to the new one).
 *  return FAERR_NOMEM if increasing the friend list size fails.
 */
int32_t m_addfriend(Messenger *m, const uint8_t *address, const uint8_t *data, uint16_t length)
{
    if (length > MAX_FRIEND_REQUEST_DATA_SIZE) {
        return FAERR_TOOLONG;
    }

    uint8_t real_pk[CRYPTO_PUBLIC_KEY_SIZE];
    id_copy(real_pk, address);

    if (!public_key_valid(real_pk)) {
        return FAERR_BADCHECKSUM;
    }

    uint16_t check, checksum = address_checksum(address, FRIEND_ADDRESS_SIZE - sizeof(checksum));
    memcpy(&check, address + CRYPTO_PUBLIC_KEY_SIZE + sizeof(uint32_t), sizeof(check));

    if (check != checksum) {
        return FAERR_BADCHECKSUM;
    }

    if (length < 1) {
        return FAERR_NOMESSAGE;
    }

    if (id_equal(real_pk, nc_get_self_public_key(m->net_crypto))) {
        return FAERR_OWNKEY;
    }

    int32_t friend_id = getfriend_id(m, real_pk);

    if (friend_id != -1) {
        if (m->friendlist[friend_id].status >= FRIEND_CONFIRMED) {
            return FAERR_ALREADYSENT;
        }

        uint32_t nospam;
        memcpy(&nospam, address + CRYPTO_PUBLIC_KEY_SIZE, sizeof(nospam));

        if (m->friendlist[friend_id].friendrequest_nospam == nospam) {
            return FAERR_ALREADYSENT;
        }

        m->friendlist[friend_id].friendrequest_nospam = nospam;
        return FAERR_SETNEWNOSPAM;
    }

    int32_t ret = init_new_friend(m, real_pk, FRIEND_ADDED);

    if (ret < 0) {
        return ret;
    }

    m->friendlist[ret].friendrequest_timeout = FRIENDREQUEST_TIMEOUT;
    memcpy(m->friendlist[ret].info, data, length);
    m->friendlist[ret].info_size = length;
    memcpy(&m->friendlist[ret].friendrequest_nospam, address + CRYPTO_PUBLIC_KEY_SIZE, sizeof(uint32_t));

    return ret;
}

int32_t m_addfriend_norequest(Messenger *m, const uint8_t *real_pk)
{
    if (getfriend_id(m, real_pk) != -1) {
        return FAERR_ALREADYSENT;
    }

    if (!public_key_valid(real_pk)) {
        return FAERR_BADCHECKSUM;
    }

    if (id_equal(real_pk, nc_get_self_public_key(m->net_crypto))) {
        return FAERR_OWNKEY;
    }

    return init_new_friend(m, real_pk, FRIEND_CONFIRMED);
}

static int clear_receipts(Messenger *m, int32_t friendnumber)
{
    if (friend_not_valid(m, friendnumber)) {
        return -1;
    }

    struct Receipts *receipts = m->friendlist[friendnumber].receipts_start;

    while (receipts) {
        struct Receipts *temp_r = receipts->next;
        free(receipts);
        receipts = temp_r;
    }

    m->friendlist[friendnumber].receipts_start = nullptr;
    m->friendlist[friendnumber].receipts_end = nullptr;
    return 0;
}

static int add_receipt(Messenger *m, int32_t friendnumber, uint32_t packet_num, uint32_t msg_id)
{
    if (friend_not_valid(m, friendnumber)) {
        return -1;
    }

    struct Receipts *new_receipts = (struct Receipts *)calloc(1, sizeof(struct Receipts));

    if (!new_receipts) {
        return -1;
    }

    new_receipts->packet_num = packet_num;
    new_receipts->msg_id = msg_id;

    if (!m->friendlist[friendnumber].receipts_start) {
        m->friendlist[friendnumber].receipts_start = new_receipts;
    } else {
        m->friendlist[friendnumber].receipts_end->next = new_receipts;
    }

    m->friendlist[friendnumber].receipts_end = new_receipts;
    new_receipts->next = nullptr;
    return 0;
}
/*
 * return -1 on failure.
 * return 0 if packet was received.
 */
static int friend_received_packet(const Messenger *m, int32_t friendnumber, uint32_t number)
{
    if (friend_not_valid(m, friendnumber)) {
        return -1;
    }

    return cryptpacket_received(m->net_crypto, friend_connection_crypt_connection_id(m->fr_c,
                                m->friendlist[friendnumber].friendcon_id), number);
}

static int do_receipts(Messenger *m, int32_t friendnumber, void *userdata)
{
    if (friend_not_valid(m, friendnumber)) {
        return -1;
    }

    struct Receipts *receipts = m->friendlist[friendnumber].receipts_start;

    while (receipts) {
        if (friend_received_packet(m, friendnumber, receipts->packet_num) == -1) {
            break;
        }

        if (m->read_receipt) {
            m->read_receipt(m, friendnumber, receipts->msg_id, userdata);
        }

        struct Receipts *r_next = receipts->next;

        free(receipts);

        m->friendlist[friendnumber].receipts_start = r_next;

        receipts = r_next;
    }

    if (!m->friendlist[friendnumber].receipts_start) {
        m->friendlist[friendnumber].receipts_end = nullptr;
    }

    return 0;
}

int m_delfriend(Messenger *m, uint32_t friendnumber)
{
    if (friend_not_valid(m, friendnumber)) {
        return -1;
    }

    if (m->friend_connectionstatuschange_internal) {
        m->friend_connectionstatuschange_internal(m, friendnumber, 0, m->friend_connectionstatuschange_internal_userdata);
    }

    clear_receipts(m, friendnumber);
    remove_request_received(m->fr, m->friendlist[friendnumber].real_pk);
    friend_connection_callbacks(m->fr_c, m->friendlist[friendnumber].friendcon_id, MESSENGER_CALLBACK_INDEX, nullptr,
                                nullptr, nullptr, nullptr, 0);

    if (friend_con_connected(m->fr_c, m->friendlist[friendnumber].friendcon_id) == FRIENDCONN_STATUS_CONNECTED) {
        send_offline_packet(m, m->friendlist[friendnumber].friendcon_id);
    }

    kill_friend_connection(m->fr_c, m->friendlist[friendnumber].friendcon_id);

    if (m->numfriends < 1) {
        return -1;
    }

    /* actually change data struct here */
    uint32_t numfriends_old = m->numfriends;
    uint32_t numfriends_new = m->numfriends - 1;
    int return_code = 0;

    if (friendnumber < numfriends_new) {
        // we want to delete a friend in the middle of the list
        memset(&m->friendlist[friendnumber], 0, sizeof(Friend));
    } else {
        // friend is at end of the list
        m->numfriends--;

        if (realloc_friendlist(m, numfriends_new, numfriends_old) != 0) {
            return_code = FAERR_NOMEM;
        }
    }

    return return_code;
}

int m_get_friend_connectionstatus(const Messenger *m, int32_t friendnumber)
{
    if (friend_not_valid(m, friendnumber)) {
        return -1;
    }

    if (m->friendlist[friendnumber].status == FRIEND_ONLINE) {
        bool direct_connected = 0;
        unsigned int num_online_relays = 0;
        int crypt_conn_id = friend_connection_crypt_connection_id(m->fr_c, m->friendlist[friendnumber].friendcon_id);
        crypto_connection_status(m->net_crypto, crypt_conn_id, &direct_connected, &num_online_relays);

        if (direct_connected) {
            return CONNECTION_UDP;
        }

        if (num_online_relays) {
            return CONNECTION_TCP;
        }

        return CONNECTION_UNKNOWN;
    }

    return CONNECTION_NONE;
}

int m_friend_exists(const Messenger *m, int32_t friendnumber)
{
    if (friend_not_valid(m, friendnumber)) {
        return 0;
    }

    return 1;
}

/* Send a message of type.
 *
 * return -1 if friend not valid.
 * return -2 if too large.
 * return -3 if friend not online.
 * return -4 if send failed (because queue is full).
 * return -5 if bad type.
 * return 0 if success.
 */
int m_send_message_generic(Messenger *m, int32_t friendnumber, uint8_t type, const uint8_t *message, uint32_t length,
                           uint32_t *message_id)
{
    if (type > MESSAGE_ACTION) {
        LOGGER_ERROR(m->log, "Message type %d is invalid", type);
        return -5;
    }

    if (friend_not_valid(m, friendnumber)) {
        LOGGER_ERROR(m->log, "Friend number %d is invalid", friendnumber);
        return -1;
    }

    if (length >= MAX_CRYPTO_DATA_SIZE) {
        LOGGER_ERROR(m->log, "Message length %u is too large", length);
        return -2;
    }

    if (m->friendlist[friendnumber].status != FRIEND_ONLINE) {
        LOGGER_ERROR(m->log, "Friend %d is not online", friendnumber);
        return -3;
    }

    VLA(uint8_t, packet, length + 1);
    packet[0] = PACKET_ID_MESSAGE + type;

    if (length != 0) {
        memcpy(packet + 1, message, length);
    }

    int64_t packet_num = write_cryptpacket(m->net_crypto, friend_connection_crypt_connection_id(m->fr_c,
                                           m->friendlist[friendnumber].friendcon_id), packet, length + 1, 0);

    if (packet_num == -1) {
        LOGGER_ERROR(m->log, "Failed to write crypto packet for message of length %d to friend %d",
                     length, friendnumber);
        return -4;
    }

    uint32_t msg_id = ++m->friendlist[friendnumber].message_id;

    add_receipt(m, friendnumber, packet_num, msg_id);

    if (message_id) {
        *message_id = msg_id;
    }

    return 0;
}

/* Send a name packet to friendnumber.
 * length is the length with the NULL terminator.
 */
static int m_sendname(const Messenger *m, int32_t friendnumber, const uint8_t *name, uint16_t length)
{
    if (length > MAX_NAME_LENGTH) {
        return 0;
    }

    return write_cryptpacket_id(m, friendnumber, PACKET_ID_NICKNAME, name, length, 0);
}

/* Set the name and name_length of a friend.
 *
 *  return 0 if success.
 *  return -1 if failure.
 */
int setfriendname(Messenger *m, int32_t friendnumber, const uint8_t *name, uint16_t length)
{
    if (friend_not_valid(m, friendnumber)) {
        return -1;
    }

    if (length > MAX_NAME_LENGTH || length == 0) {
        return -1;
    }

    m->friendlist[friendnumber].name_length = length;
    memcpy(m->friendlist[friendnumber].name, name, length);
    return 0;
}

/* Set our nickname
 * name must be a string of maximum MAX_NAME_LENGTH length.
 * length must be at least 1 byte.
 * length is the length of name with the NULL terminator.
 *
 *  return 0 if success.
 *  return -1 if failure.
 */
int setname(Messenger *m, const uint8_t *name, uint16_t length)
{
    if (length > MAX_NAME_LENGTH) {
        return -1;
    }

    if (m->name_length == length && (length == 0 || memcmp(name, m->name, length) == 0)) {
        return 0;
    }

    if (length) {
        memcpy(m->name, name, length);
    }

    m->name_length = length;
    uint32_t i;

    for (i = 0; i < m->numfriends; ++i) {
        m->friendlist[i].name_sent = 0;
    }

    return 0;
}

/* Get our nickname and put it in name.
 * name needs to be a valid memory location with a size of at least MAX_NAME_LENGTH bytes.
 *
 *  return the length of the name.
 */
uint16_t getself_name(const Messenger *m, uint8_t *name)
{
    if (name == nullptr) {
        return 0;
    }

    memcpy(name, m->name, m->name_length);

    return m->name_length;
}

/* Get name of friendnumber and put it in name.
 * name needs to be a valid memory location with a size of at least MAX_NAME_LENGTH bytes.
 *
 *  return length of name if success.
 *  return -1 if failure.
 */
int getname(const Messenger *m, int32_t friendnumber, uint8_t *name)
{
    if (friend_not_valid(m, friendnumber)) {
        return -1;
    }

    memcpy(name, m->friendlist[friendnumber].name, m->friendlist[friendnumber].name_length);
    return m->friendlist[friendnumber].name_length;
}

int m_get_name_size(const Messenger *m, int32_t friendnumber)
{
    if (friend_not_valid(m, friendnumber)) {
        return -1;
    }

    return m->friendlist[friendnumber].name_length;
}

int m_get_self_name_size(const Messenger *m)
{
    return m->name_length;
}

int m_set_statusmessage(Messenger *m, const uint8_t *status, uint16_t length)
{
    if (length > MAX_STATUSMESSAGE_LENGTH) {
        return -1;
    }

    if (m->statusmessage_length == length && (length == 0 || memcmp(m->statusmessage, status, length) == 0)) {
        return 0;
    }

    if (length) {
        memcpy(m->statusmessage, status, length);
    }

    m->statusmessage_length = length;

    uint32_t i;

    for (i = 0; i < m->numfriends; ++i) {
        m->friendlist[i].statusmessage_sent = 0;
    }

    return 0;
}

int m_set_userstatus(Messenger *m, uint8_t status)
{
    if (status >= USERSTATUS_INVALID) {
        return -1;
    }

    if (m->userstatus == status) {
        return 0;
    }

    m->userstatus = (Userstatus)status;
    uint32_t i;

    for (i = 0; i < m->numfriends; ++i) {
        m->friendlist[i].userstatus_sent = 0;
    }

    return 0;
}

/* return the size of friendnumber's user status.
 * Guaranteed to be at most MAX_STATUSMESSAGE_LENGTH.
 */
int m_get_statusmessage_size(const Messenger *m, int32_t friendnumber)
{
    if (friend_not_valid(m, friendnumber)) {
        return -1;
    }

    return m->friendlist[friendnumber].statusmessage_length;
}

/*  Copy the user status of friendnumber into buf, truncating if needed to maxlen
 *  bytes, use m_get_statusmessage_size to find out how much you need to allocate.
 */
int m_copy_statusmessage(const Messenger *m, int32_t friendnumber, uint8_t *buf, uint32_t maxlen)
{
    if (friend_not_valid(m, friendnumber)) {
        return -1;
    }

    // TODO(iphydf): This should be uint16_t and min_u16. If maxlen exceeds
    // uint16_t's range, it won't affect the result.
    uint32_t msglen = min_u32(maxlen, m->friendlist[friendnumber].statusmessage_length);

    memcpy(buf, m->friendlist[friendnumber].statusmessage, msglen);
    memset(buf + msglen, 0, maxlen - msglen);
    return msglen;
}

/* return the size of friendnumber's user status.
 * Guaranteed to be at most MAX_STATUSMESSAGE_LENGTH.
 */
int m_get_self_statusmessage_size(const Messenger *m)
{
    return m->statusmessage_length;
}

int m_copy_self_statusmessage(const Messenger *m, uint8_t *buf)
{
    memcpy(buf, m->statusmessage, m->statusmessage_length);
    return m->statusmessage_length;
}

uint8_t m_get_userstatus(const Messenger *m, int32_t friendnumber)
{
    if (friend_not_valid(m, friendnumber)) {
        return USERSTATUS_INVALID;
    }

    uint8_t status = m->friendlist[friendnumber].userstatus;

    if (status >= USERSTATUS_INVALID) {
        status = USERSTATUS_NONE;
    }

    return status;
}

uint8_t m_get_self_userstatus(const Messenger *m)
{
    return m->userstatus;
}

uint64_t m_get_last_online(const Messenger *m, int32_t friendnumber)
{
    if (friend_not_valid(m, friendnumber)) {
        return UINT64_MAX;
    }

    return m->friendlist[friendnumber].last_seen_time;
}

int m_set_usertyping(Messenger *m, int32_t friendnumber, uint8_t is_typing)
{
    if (is_typing != 0 && is_typing != 1) {
        return -1;
    }

    if (friend_not_valid(m, friendnumber)) {
        return -1;
    }

    if (m->friendlist[friendnumber].user_istyping == is_typing) {
        return 0;
    }

    m->friendlist[friendnumber].user_istyping = is_typing;
    m->friendlist[friendnumber].user_istyping_sent = 0;

    return 0;
}

int m_get_istyping(const Messenger *m, int32_t friendnumber)
{
    if (friend_not_valid(m, friendnumber)) {
        return -1;
    }

    return m->friendlist[friendnumber].is_typing;
}

static int send_statusmessage(const Messenger *m, int32_t friendnumber, const uint8_t *status, uint16_t length)
{
    return write_cryptpacket_id(m, friendnumber, PACKET_ID_STATUSMESSAGE, status, length, 0);
}

static int send_userstatus(const Messenger *m, int32_t friendnumber, uint8_t status)
{
    return write_cryptpacket_id(m, friendnumber, PACKET_ID_USERSTATUS, &status, sizeof(status), 0);
}

static int send_user_istyping(const Messenger *m, int32_t friendnumber, uint8_t is_typing)
{
    uint8_t typing = is_typing;
    return write_cryptpacket_id(m, friendnumber, PACKET_ID_TYPING, &typing, sizeof(typing), 0);
}

static int set_friend_statusmessage(const Messenger *m, int32_t friendnumber, const uint8_t *status, uint16_t length)
{
    if (friend_not_valid(m, friendnumber)) {
        return -1;
    }

    if (length > MAX_STATUSMESSAGE_LENGTH) {
        return -1;
    }

    if (length) {
        memcpy(m->friendlist[friendnumber].statusmessage, status, length);
    }

    m->friendlist[friendnumber].statusmessage_length = length;
    return 0;
}

static void set_friend_userstatus(const Messenger *m, int32_t friendnumber, uint8_t status)
{
    m->friendlist[friendnumber].userstatus = (Userstatus)status;
}

static void set_friend_typing(const Messenger *m, int32_t friendnumber, uint8_t is_typing)
{
    m->friendlist[friendnumber].is_typing = is_typing;
}

/* Set the function that will be executed when a friend request is received. */
void m_callback_friendrequest(Messenger *m, m_friend_request_cb *function)
{
    callback_friendrequest(m->fr, (fr_friend_request_cb *)function, m);
}

/* Set the function that will be executed when a message from a friend is received. */
void m_callback_friendmessage(Messenger *m, m_friend_message_cb *function)
{
    m->friend_message = function;
}

void m_callback_namechange(Messenger *m, m_friend_name_cb *function)
{
    m->friend_namechange = function;
}

void m_callback_statusmessage(Messenger *m, m_friend_status_message_cb *function)
{
    m->friend_statusmessagechange = function;
}

void m_callback_userstatus(Messenger *m, m_friend_status_cb *function)
{
    m->friend_userstatuschange = function;
}

void m_callback_typingchange(Messenger *m, m_friend_typing_cb *function)
{
    m->friend_typingchange = function;
}

void m_callback_read_receipt(Messenger *m, m_friend_read_receipt_cb *function)
{
    m->read_receipt = function;
}

void m_callback_connectionstatus(Messenger *m, m_friend_connection_status_cb *function)
{
    m->friend_connectionstatuschange = function;
}

void m_callback_core_connection(Messenger *m, m_self_connection_status_cb *function)
{
    m->core_connection_change = function;
}

void m_callback_connectionstatus_internal_av(Messenger *m, m_friend_connectionstatuschange_internal_cb *function,
        void *userdata)
{
    m->friend_connectionstatuschange_internal = function;
    m->friend_connectionstatuschange_internal_userdata = userdata;
}

static void check_friend_tcp_udp(Messenger *m, int32_t friendnumber, void *userdata)
{
    int last_connection_udp_tcp = m->friendlist[friendnumber].last_connection_udp_tcp;

    int ret = m_get_friend_connectionstatus(m, friendnumber);

    if (ret == -1) {
        return;
    }

    if (ret == CONNECTION_UNKNOWN) {
        if (last_connection_udp_tcp == CONNECTION_UDP) {
            return;
        }

        ret = CONNECTION_TCP;
    }

    if (last_connection_udp_tcp != ret) {
        if (m->friend_connectionstatuschange) {
            m->friend_connectionstatuschange(m, friendnumber, ret, userdata);
        }
    }

    m->friendlist[friendnumber].last_connection_udp_tcp = ret;
}

static void break_files(const Messenger *m, int32_t friendnumber);
static void check_friend_connectionstatus(Messenger *m, int32_t friendnumber, uint8_t status, void *userdata)
{
    if (status == NOFRIEND) {
        return;
    }

    const uint8_t was_online = m->friendlist[friendnumber].status == FRIEND_ONLINE;
    const uint8_t is_online = status == FRIEND_ONLINE;

    if (is_online != was_online) {
        if (was_online) {
            break_files(m, friendnumber);
            clear_receipts(m, friendnumber);
        } else {
            m->friendlist[friendnumber].name_sent = 0;
            m->friendlist[friendnumber].userstatus_sent = 0;
            m->friendlist[friendnumber].statusmessage_sent = 0;
            m->friendlist[friendnumber].user_istyping_sent = 0;
        }

        m->friendlist[friendnumber].status = status;

        check_friend_tcp_udp(m, friendnumber, userdata);

        if (m->friend_connectionstatuschange_internal) {
            m->friend_connectionstatuschange_internal(m, friendnumber, is_online,
                    m->friend_connectionstatuschange_internal_userdata);
        }
    }
}

static void set_friend_status(Messenger *m, int32_t friendnumber, uint8_t status, void *userdata)
{
    check_friend_connectionstatus(m, friendnumber, status, userdata);
    m->friendlist[friendnumber].status = status;
}

static int write_cryptpacket_id(const Messenger *m, int32_t friendnumber, uint8_t packet_id, const uint8_t *data,
                                uint32_t length, uint8_t congestion_control)
{
    if (friend_not_valid(m, friendnumber)) {
        return 0;
    }

    if (length >= MAX_CRYPTO_DATA_SIZE || m->friendlist[friendnumber].status != FRIEND_ONLINE) {
        return 0;
    }

    VLA(uint8_t, packet, length + 1);
    packet[0] = packet_id;

    if (length != 0) {
        memcpy(packet + 1, data, length);
    }

    return write_cryptpacket(m->net_crypto, friend_connection_crypt_connection_id(m->fr_c,
                             m->friendlist[friendnumber].friendcon_id), packet, length + 1, congestion_control) != -1;
}

/**********CONFERENCES************/


/* Set the callback for conference invites.
 *
 *  Function(Messenger *m, uint32_t friendnumber, uint8_t *data, uint16_t length, void *userdata)
 */
void m_callback_conference_invite(Messenger *m, m_conference_invite_cb *function)
{
    m->conference_invite = function;
}


/* Send a conference invite packet.
 *
 *  return 1 on success
 *  return 0 on failure
 */
int send_conference_invite_packet(const Messenger *m, int32_t friendnumber, const uint8_t *data, uint16_t length)
{
    return write_cryptpacket_id(m, friendnumber, PACKET_ID_INVITE_CONFERENCE, data, length, 0);
}

/****************FILE SENDING*****************/


/* Set the callback for file send requests.
 *
 *  Function(Tox *tox, uint32_t friendnumber, uint32_t filenumber, uint32_t filetype, uint64_t filesize, uint8_t *filename, size_t filename_length, void *userdata)
 */
void callback_file_sendrequest(Messenger *m, m_file_recv_cb *function)
{
    m->file_sendrequest = function;
}

/* Set the callback for file control requests.
 *
 *  Function(Tox *tox, uint32_t friendnumber, uint32_t filenumber, unsigned int control_type, void *userdata)
 *
 */
void callback_file_control(Messenger *m, m_file_recv_control_cb *function)
{
    m->file_filecontrol = function;
}

/* Set the callback for file data.
 *
 *  Function(Tox *tox, uint32_t friendnumber, uint32_t filenumber, uint64_t position, uint8_t *data, size_t length, void *userdata)
 *
 */
void callback_file_data(Messenger *m, m_file_recv_chunk_cb *function)
{
    m->file_filedata = function;
}

/* Set the callback for file request chunk.
 *
 *  Function(Tox *tox, uint32_t friendnumber, uint32_t filenumber, uint64_t position, size_t length, void *userdata)
 *
 */
void callback_file_reqchunk(Messenger *m, m_file_chunk_request_cb *function)
{
    m->file_reqchunk = function;
}

#define MAX_FILENAME_LENGTH 255

/* Copy the file transfer file id to file_id
 *
 * return 0 on success.
 * return -1 if friend not valid.
 * return -2 if filenumber not valid
 */
int file_get_id(const Messenger *m, int32_t friendnumber, uint32_t filenumber, uint8_t *file_id)
{
    if (friend_not_valid(m, friendnumber)) {
        return -1;
    }

    if (m->friendlist[friendnumber].status != FRIEND_ONLINE) {
        return -2;
    }

    uint32_t temp_filenum;
    uint8_t send_receive, file_number;

    if (filenumber >= (1 << 16)) {
        send_receive = 1;
        temp_filenum = (filenumber >> 16) - 1;
    } else {
        send_receive = 0;
        temp_filenum = filenumber;
    }

    if (temp_filenum >= MAX_CONCURRENT_FILE_PIPES) {
        return -2;
    }

    file_number = temp_filenum;

    struct File_Transfers *ft;

    if (send_receive) {
        ft = &m->friendlist[friendnumber].file_receiving[file_number];
    } else {
        ft = &m->friendlist[friendnumber].file_sending[file_number];
    }

    if (ft->status == FILESTATUS_NONE) {
        return -2;
    }

    memcpy(file_id, ft->id, FILE_ID_LENGTH);
    return 0;
}

/* Send a file send request.
 * Maximum filename length is 255 bytes.
 *  return 1 on success
 *  return 0 on failure
 */
static int file_sendrequest(const Messenger *m, int32_t friendnumber, uint8_t filenumber, uint32_t file_type,
                            uint64_t filesize, const uint8_t *file_id, const uint8_t *filename, uint16_t filename_length)
{
    if (friend_not_valid(m, friendnumber)) {
        return 0;
    }

    if (filename_length > MAX_FILENAME_LENGTH) {
        return 0;
    }

    VLA(uint8_t, packet, 1 + sizeof(file_type) + sizeof(filesize) + FILE_ID_LENGTH + filename_length);
    packet[0] = filenumber;
    file_type = net_htonl(file_type);
    memcpy(packet + 1, &file_type, sizeof(file_type));
    host_to_net((uint8_t *)&filesize, sizeof(filesize));
    memcpy(packet + 1 + sizeof(file_type), &filesize, sizeof(filesize));
    memcpy(packet + 1 + sizeof(file_type) + sizeof(filesize), file_id, FILE_ID_LENGTH);

    if (filename_length) {
        memcpy(packet + 1 + sizeof(file_type) + sizeof(filesize) + FILE_ID_LENGTH, filename, filename_length);
    }

    return write_cryptpacket_id(m, friendnumber, PACKET_ID_FILE_SENDREQUEST, packet, SIZEOF_VLA(packet), 0);
}

/* Send a file send request.
 * Maximum filename length is 255 bytes.
 *  return file number on success
 *  return -1 if friend not found.
 *  return -2 if filename length invalid.
 *  return -3 if no more file sending slots left.
 *  return -4 if could not send packet (friend offline).
 *
 */
long int new_filesender(const Messenger *m, int32_t friendnumber, uint32_t file_type, uint64_t filesize,
                        const uint8_t *file_id, const uint8_t *filename, uint16_t filename_length)
{
    if (friend_not_valid(m, friendnumber)) {
        return -1;
    }

    if (filename_length > MAX_FILENAME_LENGTH) {
        return -2;
    }

    if ((file_type == TOX_FILE_KIND_MESSAGEV2_SEND)
            ||
            (file_type == TOX_FILE_KIND_MESSAGEV2_ANSWER)
            ||
            (file_type == TOX_FILE_KIND_MESSAGEV2_ALTER)) {
        if ((uint64_t)filesize > (uint64_t)TOX_MAX_FILETRANSFER_SIZE_MSGV2) {
            // TODO: define a new error code for this
            return -2;
        }
    }

    uint32_t i;

    for (i = 0; i < MAX_CONCURRENT_FILE_PIPES; ++i) {
        if (m->friendlist[friendnumber].file_sending[i].status == FILESTATUS_NONE) {
            break;
        }
    }

    if (i == MAX_CONCURRENT_FILE_PIPES) {
        return -3;
    }

    if (file_sendrequest(m, friendnumber, i, file_type, filesize, file_id, filename, filename_length) == 0) {
        return -4;
    }

    struct File_Transfers *ft = &m->friendlist[friendnumber].file_sending[i];

    if ((file_type == TOX_FILE_KIND_MESSAGEV2_SEND)
            ||
            (file_type == TOX_FILE_KIND_MESSAGEV2_ANSWER)
            ||
            (file_type == TOX_FILE_KIND_MESSAGEV2_ALTER)) {
        ft->status = FILESTATUS_TRANSFERRING;
    } else {
        ft->status = FILESTATUS_NOT_ACCEPTED;
    }

    ft->size = filesize;

    ft->transferred = 0;

    ft->requested = 0;

    ft->slots_allocated = 0;

    ft->paused = FILE_PAUSE_NOT;

    memcpy(ft->id, file_id, FILE_ID_LENGTH);

    ++m->friendlist[friendnumber].num_sending_files;

    return i;
}

static int send_file_control_packet(const Messenger *m, int32_t friendnumber, uint8_t send_receive, uint8_t filenumber,
                                    uint8_t control_type, uint8_t *data, uint16_t data_length)
{
    if ((unsigned int)(1 + 3 + data_length) > MAX_CRYPTO_DATA_SIZE) {
        return -1;
    }

    VLA(uint8_t, packet, 3 + data_length);

    packet[0] = send_receive;
    packet[1] = filenumber;
    packet[2] = control_type;

    if (data_length) {
        memcpy(packet + 3, data, data_length);
    }

    return write_cryptpacket_id(m, friendnumber, PACKET_ID_FILE_CONTROL, packet, SIZEOF_VLA(packet), 0);
}

/* Send a file control request.
 *
 *  return 0 on success
 *  return -1 if friend not valid.
 *  return -2 if friend not online.
 *  return -3 if file number invalid.
 *  return -4 if file control is bad.
 *  return -5 if file already paused.
 *  return -6 if resume file failed because it was only paused by the other.
 *  return -7 if resume file failed because it wasn't paused.
 *  return -8 if packet failed to send.
 */
int file_control(const Messenger *m, int32_t friendnumber, uint32_t filenumber, unsigned int control)
{
    if (friend_not_valid(m, friendnumber)) {
        return -1;
    }

    if (m->friendlist[friendnumber].status != FRIEND_ONLINE) {
        return -2;
    }

    uint32_t temp_filenum;
    uint8_t send_receive, file_number;

    if (filenumber >= (1 << 16)) {
        send_receive = 1;
        temp_filenum = (filenumber >> 16) - 1;
    } else {
        send_receive = 0;
        temp_filenum = filenumber;
    }

    if (temp_filenum >= MAX_CONCURRENT_FILE_PIPES) {
        return -3;
    }

    file_number = temp_filenum;

    struct File_Transfers *ft;

    if (send_receive) {
        ft = &m->friendlist[friendnumber].file_receiving[file_number];
    } else {
        ft = &m->friendlist[friendnumber].file_sending[file_number];
    }

    if (ft->status == FILESTATUS_NONE) {
        return -3;
    }

    if (control > FILECONTROL_KILL) {
        return -4;
    }

    if (control == FILECONTROL_PAUSE && ((ft->paused & FILE_PAUSE_US) || ft->status != FILESTATUS_TRANSFERRING)) {
        return -5;
    }

    if (control == FILECONTROL_ACCEPT) {
        if (ft->status == FILESTATUS_TRANSFERRING) {
            if (!(ft->paused & FILE_PAUSE_US)) {
                if (ft->paused & FILE_PAUSE_OTHER) {
                    return -6;
                }

                return -7;
            }
        } else {
            if (ft->status != FILESTATUS_NOT_ACCEPTED) {
                return -7;
            }

            if (!send_receive) {
                return -6;
            }
        }
    }

    if (send_file_control_packet(m, friendnumber, send_receive, file_number, control, nullptr, 0)) {
        if (control == FILECONTROL_KILL) {
            ft->status = FILESTATUS_NONE;

            if (send_receive == 0) {
                --m->friendlist[friendnumber].num_sending_files;
            }
        } else if (control == FILECONTROL_PAUSE) {
            ft->paused |= FILE_PAUSE_US;
        } else if (control == FILECONTROL_ACCEPT) {
            ft->status = FILESTATUS_TRANSFERRING;

            if (ft->paused & FILE_PAUSE_US) {
                ft->paused ^=  FILE_PAUSE_US;
            }
        }
    } else {
        return -8;
    }

    return 0;
}

/* Send a seek file control request.
 *
 *  return 0 on success
 *  return -1 if friend not valid.
 *  return -2 if friend not online.
 *  return -3 if file number invalid.
 *  return -4 if not receiving file.
 *  return -5 if file status wrong.
 *  return -6 if position bad.
 *  return -8 if packet failed to send.
 */
int file_seek(const Messenger *m, int32_t friendnumber, uint32_t filenumber, uint64_t position)
{
    if (friend_not_valid(m, friendnumber)) {
        return -1;
    }

    if (m->friendlist[friendnumber].status != FRIEND_ONLINE) {
        return -2;
    }

    if (filenumber < (1 << 16)) {
        // Not receiving.
        return -4;
    }

    uint32_t temp_filenum = (filenumber >> 16) - 1;

    if (temp_filenum >= MAX_CONCURRENT_FILE_PIPES) {
        return -3;
    }

    assert(temp_filenum <= UINT8_MAX);
    uint8_t file_number = temp_filenum;

    // We're always receiving at this point.
    struct File_Transfers *ft = &m->friendlist[friendnumber].file_receiving[file_number];

    if (ft->status == FILESTATUS_NONE) {
        return -3;
    }

    if (ft->status != FILESTATUS_NOT_ACCEPTED) {
        return -5;
    }

    if (position >= ft->size) {
        return -6;
    }

    uint64_t sending_pos = position;
    host_to_net((uint8_t *)&sending_pos, sizeof(sending_pos));

    if (send_file_control_packet(m, friendnumber, 1, file_number, FILECONTROL_SEEK, (uint8_t *)&sending_pos,
                                 sizeof(sending_pos))) {
        ft->transferred = position;
    } else {
        return -8;
    }

    return 0;
}

/* return packet number on success.
 * return -1 on failure.
 */
static int64_t send_file_data_packet(const Messenger *m, int32_t friendnumber, uint8_t filenumber, const uint8_t *data,
                                     uint16_t length)
{
    if (friend_not_valid(m, friendnumber)) {
        return -1;
    }

    VLA(uint8_t, packet, 2 + length);
    packet[0] = PACKET_ID_FILE_DATA;
    packet[1] = filenumber;

    if (length) {
        memcpy(packet + 2, data, length);
    }

    return write_cryptpacket(m->net_crypto, friend_connection_crypt_connection_id(m->fr_c,
                             m->friendlist[friendnumber].friendcon_id), packet, SIZEOF_VLA(packet), 1);
}

#define MAX_FILE_DATA_SIZE (MAX_CRYPTO_DATA_SIZE - 2)
#define MIN_SLOTS_FREE (CRYPTO_MIN_QUEUE_LENGTH / 4)
/* Send file data.
 *
 *  return 0 on success
 *  return -1 if friend not valid.
 *  return -2 if friend not online.
 *  return -3 if filenumber invalid.
 *  return -4 if file transfer not transferring.
 *  return -5 if bad data size.
 *  return -6 if packet queue full.
 *  return -7 if wrong position.
 */
int file_data(const Messenger *m, int32_t friendnumber, uint32_t filenumber, uint64_t position, const uint8_t *data,
              uint16_t length)
{
    if (friend_not_valid(m, friendnumber)) {
        return -1;
    }

    if (m->friendlist[friendnumber].status != FRIEND_ONLINE) {
        return -2;
    }

    if (filenumber >= MAX_CONCURRENT_FILE_PIPES) {
        return -3;
    }

    struct File_Transfers *ft = &m->friendlist[friendnumber].file_sending[filenumber];

    if (ft->status != FILESTATUS_TRANSFERRING) {
        return -4;
    }

    if (length > MAX_FILE_DATA_SIZE) {
        return -5;
    }

    if (ft->size - ft->transferred < length) {
        return -5;
    }

    if (ft->size != UINT64_MAX && length != MAX_FILE_DATA_SIZE && (ft->transferred + length) != ft->size) {
        return -5;
    }

    if (position != ft->transferred || (ft->requested <= position && ft->size != 0)) {
        return -7;
    }

    /* Prevent file sending from filling up the entire buffer preventing messages from being sent.
     * TODO(irungentoo): remove */
    if (crypto_num_free_sendqueue_slots(m->net_crypto, friend_connection_crypt_connection_id(m->fr_c,
                                        m->friendlist[friendnumber].friendcon_id)) < MIN_SLOTS_FREE) {
        return -6;
    }

    int64_t ret = send_file_data_packet(m, friendnumber, filenumber, data, length);

    if (ret != -1) {
        // TODO(irungentoo): record packet ids to check if other received complete file.
        ft->transferred += length;

        if (ft->slots_allocated) {
            --ft->slots_allocated;
        }

        if (length != MAX_FILE_DATA_SIZE || ft->size == ft->transferred) {
            ft->status = FILESTATUS_FINISHED;
            ft->last_packet_number = ret;
        }

        return 0;
    }

    return -6;
}

/* Give the number of bytes left to be sent/received.
 *
 *  send_receive is 0 if we want the sending files, 1 if we want the receiving.
 *
 *  return number of bytes remaining to be sent/received on success
 *  return 0 on failure
 */
uint64_t file_dataremaining(const Messenger *m, int32_t friendnumber, uint8_t filenumber, uint8_t send_receive)
{
    if (friend_not_valid(m, friendnumber)) {
        return 0;
    }

    const struct File_Transfers *const sending = &m->friendlist[friendnumber].file_sending[filenumber];

    if (send_receive == 0) {
        if (sending->status == FILESTATUS_NONE) {
            return 0;
        }

        return sending->size - sending->transferred;
    }

    const struct File_Transfers *const receiving = &m->friendlist[friendnumber].file_receiving[filenumber];

    if (receiving->status == FILESTATUS_NONE) {
        return 0;
    }

    return receiving->size - receiving->transferred;
}

/**
 * Iterate over all file transfers and request chunks (from the client) for each
 * of them.
 *
 * The free_slots parameter is updated by this function.
 *
 * @param m Our messenger object.
 * @param friendnumber The friend we're sending files to.
 * @param userdata The client userdata to pass along to chunk request callbacks.
 * @param free_slots A pointer to the number of free send queue slots in the
 *   crypto connection.
 *
 * @return true if there are still file transfers ongoing, false if all file
 *   transfers are complete.
 */
static bool do_all_filetransfers(Messenger *m, int32_t friendnumber, void *userdata, uint32_t *free_slots)
{
    Friend *const friendcon = &m->friendlist[friendnumber];
    uint32_t num = friendcon->num_sending_files;

    bool any_active_fts = false;

    // Iterate over all file transfers, including inactive ones. I.e. we always
    // iterate exactly MAX_CONCURRENT_FILE_PIPES times.
    for (uint32_t i = 0; i < MAX_CONCURRENT_FILE_PIPES; ++i) {
        struct File_Transfers *const ft = &friendcon->file_sending[i];

        // Any status other than NONE means the file transfer is active.
        if (ft->status != FILESTATUS_NONE) {
            any_active_fts = true;
            --num;

            // If the file transfer is complete, we request a chunk of size 0.
            if (ft->status == FILESTATUS_FINISHED && friend_received_packet(m, friendnumber, ft->last_packet_number) == 0) {
                if (m->file_reqchunk) {
                    m->file_reqchunk(m, friendnumber, i, ft->transferred, 0, userdata);
                }

                // Now it's inactive, we're no longer sending this.
                ft->status = FILESTATUS_NONE;
                --friendcon->num_sending_files;
            }

            // Decrease free slots by the number of slots this FT uses.
            *free_slots = max_s32(0, (int32_t) * free_slots - ft->slots_allocated);
        }

        if (ft->status == FILESTATUS_TRANSFERRING && ft->paused == FILE_PAUSE_NOT) {
            if (max_speed_reached(m->net_crypto, friend_connection_crypt_connection_id(
                                      m->fr_c, friendcon->friendcon_id))) {
                *free_slots = 0;
            }

            if (*free_slots == 0) {
                continue;
            }

            if (ft->size == 0) {
                /* Send 0 data to friend if file is 0 length. */
                file_data(m, friendnumber, i, 0, nullptr, 0);
                continue;
            }

            if (ft->size == ft->requested) {
                // This file transfer is done.
                continue;
            }

            // Allocate 1 slot to this file transfer.
            ++ft->slots_allocated;

            const uint16_t length = min_u64(ft->size - ft->requested, MAX_FILE_DATA_SIZE);
            const uint64_t position = ft->requested;
            ft->requested += length;

            if (m->file_reqchunk) {
                m->file_reqchunk(m, friendnumber, i, position, length, userdata);
            }

            // The allocated slot is no longer free.
            --*free_slots;
        }

        if (num == 0) {
            continue;
        }
    }

    return any_active_fts;
}

static void do_reqchunk_filecb(Messenger *m, int32_t friendnumber, void *userdata)
{
    // We're not currently doing any file transfers.
    if (m->friendlist[friendnumber].num_sending_files == 0) {
        return;
    }

    // The number of packet slots left in the sendbuffer.
    // This is a per friend count (CRYPTO_PACKET_BUFFER_SIZE).
    uint32_t free_slots = crypto_num_free_sendqueue_slots(
                              m->net_crypto,
                              friend_connection_crypt_connection_id(
                                  m->fr_c,
                                  m->friendlist[friendnumber].friendcon_id));

    // We keep MIN_SLOTS_FREE slots free for other packets, otherwise file
    // transfers might block other traffic for a long time.
    free_slots = max_s32(0, (int32_t)free_slots - MIN_SLOTS_FREE);

    bool any_active_fts = true;
    uint32_t loop_counter = 0;
    // Maximum number of outer loops below. If the client doesn't send file
    // chunks from within the chunk request callback handler, we never realise
    // that the file transfer has finished and may end up in an infinite loop.
    //
    // TODO(zoff99): Fix this to exit the loop properly when we're done
    // requesting all chunks for all file transfers.
    const uint32_t max_ft_loops = 16;

    while (((free_slots > 0) || loop_counter == 0) && any_active_fts && (loop_counter < max_ft_loops)) {
        any_active_fts = do_all_filetransfers(m, friendnumber, userdata, &free_slots);
        ++loop_counter;
    }
}


/* Run this when the friend disconnects.
 *  Kill all current file transfers.
 */
static void break_files(const Messenger *m, int32_t friendnumber)
{
    // TODO(irungentoo): Inform the client which file transfers get killed with a callback?
    for (uint32_t i = 0; i < MAX_CONCURRENT_FILE_PIPES; ++i) {
        if (m->friendlist[friendnumber].file_sending[i].status != FILESTATUS_NONE) {
            m->friendlist[friendnumber].file_sending[i].status = FILESTATUS_NONE;
        }

        if (m->friendlist[friendnumber].file_receiving[i].status != FILESTATUS_NONE) {
            m->friendlist[friendnumber].file_receiving[i].status = FILESTATUS_NONE;
        }
    }
}

static struct File_Transfers *get_file_transfer(uint8_t receive_send, uint8_t filenumber,
        uint32_t *real_filenumber, Friend *sender)
{
    struct File_Transfers *ft;

    if (receive_send == 0) {
        *real_filenumber = (filenumber + 1) << 16;
        ft = &sender->file_receiving[filenumber];
    } else {
        *real_filenumber = filenumber;
        ft = &sender->file_sending[filenumber];
    }

    if (ft->status == FILESTATUS_NONE) {
        return nullptr;
    }

    return ft;
}

/* return -1 on failure, 0 on success.
 */
static int handle_filecontrol(Messenger *m, int32_t friendnumber, uint8_t receive_send, uint8_t filenumber,
                              uint8_t control_type, const uint8_t *data, uint16_t length, void *userdata)
{
    if (receive_send > 1) {
        LOGGER_DEBUG(m->log, "file control (friend %d, file %d): receive_send value is invalid (should be 0 or 1): %d",
                     friendnumber, filenumber, receive_send);
        return -1;
    }

    uint32_t real_filenumber;
    struct File_Transfers *ft = get_file_transfer(receive_send, filenumber, &real_filenumber, &m->friendlist[friendnumber]);

    if (ft == nullptr) {
        LOGGER_DEBUG(m->log, "file control (friend %d, file %d): file transfer does not exist; telling the other to kill it",
                     friendnumber, filenumber);
        send_file_control_packet(m, friendnumber, !receive_send, filenumber, FILECONTROL_KILL, nullptr, 0);
        return -1;
    }

    switch (control_type) {
        case FILECONTROL_ACCEPT: {
            if (receive_send && ft->status == FILESTATUS_NOT_ACCEPTED) {
                ft->status = FILESTATUS_TRANSFERRING;
            } else {
                if (ft->paused & FILE_PAUSE_OTHER) {
                    ft->paused ^= FILE_PAUSE_OTHER;
                } else {
                    LOGGER_DEBUG(m->log, "file control (friend %d, file %d): friend told us to resume file transfer that wasn't paused",
                                 friendnumber, filenumber);
                    return -1;
                }
            }

            if (m->file_filecontrol) {
                m->file_filecontrol(m, friendnumber, real_filenumber, control_type, userdata);
            }

            return 0;
        }

        case FILECONTROL_PAUSE: {
            if ((ft->paused & FILE_PAUSE_OTHER) || ft->status != FILESTATUS_TRANSFERRING) {
                LOGGER_DEBUG(m->log, "file control (friend %d, file %d): friend told us to pause file transfer that is already paused",
                             friendnumber, filenumber);
                return -1;
            }

            ft->paused |= FILE_PAUSE_OTHER;

            if (m->file_filecontrol) {
                m->file_filecontrol(m, friendnumber, real_filenumber, control_type, userdata);
            }

            return 0;
        }

        case FILECONTROL_KILL: {
            if (m->file_filecontrol) {
                m->file_filecontrol(m, friendnumber, real_filenumber, control_type, userdata);
            }

            ft->status = FILESTATUS_NONE;

            if (receive_send) {
                --m->friendlist[friendnumber].num_sending_files;
            }

            return 0;
        }

        case FILECONTROL_SEEK: {
            uint64_t position;

            if (length != sizeof(position)) {
                LOGGER_DEBUG(m->log, "file control (friend %d, file %d): expected payload of length %d, but got %d",
                             friendnumber, filenumber, (uint32_t)sizeof(position), length);
                return -1;
            }

            /* seek can only be sent by the receiver to seek before resuming broken transfers. */
            if (ft->status != FILESTATUS_NOT_ACCEPTED || !receive_send) {
                LOGGER_DEBUG(m->log,
                             "file control (friend %d, file %d): seek was either sent by a sender or by the receiver after accepting",
                             friendnumber, filenumber);
                return -1;
            }

            memcpy(&position, data, sizeof(position));
            net_to_host((uint8_t *) &position, sizeof(position));

            if (position >= ft->size) {
                LOGGER_DEBUG(m->log,
                             "file control (friend %d, file %d): seek position %ld exceeds file size %ld",
                             friendnumber, filenumber, (unsigned long)position, (unsigned long)ft->size);
                return -1;
            }

            ft->requested = position;
            ft->transferred = position;
            return 0;
        }

        default: {
            LOGGER_DEBUG(m->log, "file control (friend %d, file %d): invalid file control: %d",
                         friendnumber, filenumber, control_type);
            return -1;
        }
    }
}

/**************************************/

/* Set the callback for msi packets.
 *
 *  Function(Messenger *m, int friendnumber, uint8_t *data, uint16_t length, void *userdata)
 */
void m_callback_msi_packet(Messenger *m, m_msi_packet_cb *function, void *userdata)
{
    m->msi_packet = function;
    m->msi_packet_userdata = userdata;
}

/* Send an msi packet.
 *
 *  return 1 on success
 *  return 0 on failure
 */
int m_msi_packet(const Messenger *m, int32_t friendnumber, const uint8_t *data, uint16_t length)
{
    return write_cryptpacket_id(m, friendnumber, PACKET_ID_MSI, data, length, 0);
}

static int m_handle_lossy_packet(void *object, int friend_num, const uint8_t *packet, uint16_t length,
                                 void *userdata)
{
    Messenger *m = (Messenger *)object;

    if (friend_not_valid(m, friend_num)) {
        return 1;
    }

    if (packet[0] <= PACKET_ID_RANGE_LOSSY_AV_END) {
        const RTP_Packet_Handler *const ph =
            &m->friendlist[friend_num].lossy_rtp_packethandlers[packet[0] % PACKET_ID_RANGE_LOSSY_AV_SIZE];

        if (ph->function) {
            return ph->function(m, friend_num, packet, length, ph->object);
        }

        return 1;
    }

    if (m->lossy_packethandler) {
        m->lossy_packethandler(m, friend_num, packet, length, userdata);
    }

    return 1;
}

void custom_lossy_packet_registerhandler(Messenger *m, m_friend_lossy_packet_cb *lossy_packethandler)
{
    m->lossy_packethandler = lossy_packethandler;
}

//
// this doesn't seem to care if packets incoming are lossy or lossless
//
int m_callback_rtp_packet(Messenger *m, int32_t friendnumber, uint8_t byte, m_lossy_rtp_packet_cb *function,
                          void *object)
{
    if (friend_not_valid(m, friendnumber)) {
        return -1;
    }

<<<<<<< HEAD
    if (byte == PACKET_LOSSLESS_VIDEO) {
        m->friendlist[friendnumber].lossy_rtp_packethandlers[5].function = function;
        m->friendlist[friendnumber].lossy_rtp_packethandlers[5].object = object;
        return 0;
    }

    if (byte == PACKET_TOXAV_COMM_CHANNEL) {
        m->friendlist[friendnumber].lossy_rtp_packethandlers[6].function = function;
        m->friendlist[friendnumber].lossy_rtp_packethandlers[6].object = object;
        return 0;
    }

    if (byte < PACKET_ID_LOSSY_RANGE_START) {
        return -1;
    }

    if (byte >= (PACKET_ID_LOSSY_RANGE_START + PACKET_LOSSY_AV_RESERVED)) {
=======
    if (byte < PACKET_ID_RANGE_LOSSY_AV_START || byte > PACKET_ID_RANGE_LOSSY_AV_END) {
>>>>>>> afab28f0
        return -1;
    }

    m->friendlist[friendnumber].lossy_rtp_packethandlers[byte % PACKET_ID_RANGE_LOSSY_AV_SIZE].function = function;
    m->friendlist[friendnumber].lossy_rtp_packethandlers[byte % PACKET_ID_RANGE_LOSSY_AV_SIZE].object = object;
    return 0;
}


/* TODO(oxij): this name is confusing, because this function sends both av and custom lossy packets.
 * Meanwhile, m_handle_lossy_packet routes custom packets to custom_lossy_packet_registerhandler
 * as you would expect from its name.
 *
 * I.e. custom_lossy_packet_registerhandler's "custom lossy packet" and this "custom lossy packet"
 * are not the same set of packets.
 */
int m_send_custom_lossy_packet(const Messenger *m, int32_t friendnumber, const uint8_t *data, uint32_t length)
{
    if (friend_not_valid(m, friendnumber)) {
        return -1;
    }

    if (length == 0 || length > MAX_CRYPTO_DATA_SIZE) {
        return -2;
    }

    // TODO(oxij): send_lossy_cryptpacket makes this check already, similarly for other similar places
    if (data[0] < PACKET_ID_RANGE_LOSSY_START || data[0] > PACKET_ID_RANGE_LOSSY_END) {
        return -3;
    }

    if (m->friendlist[friendnumber].status != FRIEND_ONLINE) {
        return -4;
    }

    if (send_lossy_cryptpacket(m->net_crypto, friend_connection_crypt_connection_id(m->fr_c,
                               m->friendlist[friendnumber].friendcon_id), data, length) == -1) {
        return -5;
    }

    return 0;
}

static int handle_custom_lossless_packet(void *object, int friend_num, const uint8_t *packet, uint16_t length,
        void *userdata)
{
    Messenger *m = (Messenger *)object;

    if (friend_not_valid(m, friend_num)) {
        return -1;
    }

<<<<<<< HEAD
    if (packet[0] == (PACKET_LOSSLESS_VIDEO)) {
        if (m->friendlist[friend_num].lossy_rtp_packethandlers[5].function) {
            return m->friendlist[friend_num].lossy_rtp_packethandlers[5].function(
                       m, friend_num, packet, length,
                       m->friendlist[friend_num].lossy_rtp_packethandlers[5].object);
        }

        return 1;
    }

    if (packet[0] == (PACKET_TOXAV_COMM_CHANNEL)) {
        if (m->friendlist[friend_num].lossy_rtp_packethandlers[6].function) {
            return m->friendlist[friend_num].lossy_rtp_packethandlers[6].function(
                       m, friend_num, packet, length,
                       m->friendlist[friend_num].lossy_rtp_packethandlers[6].object);
        }

        return 1;
    }

    if (packet[0] < PACKET_ID_LOSSLESS_RANGE_START) {
        return -1;
    }

    if (packet[0] >= (PACKET_ID_LOSSLESS_RANGE_START + PACKET_ID_LOSSLESS_RANGE_SIZE)) {
=======
    if (packet[0] < PACKET_ID_RANGE_LOSSLESS_CUSTOM_START || packet[0] > PACKET_ID_RANGE_LOSSLESS_CUSTOM_END) {
>>>>>>> afab28f0
        return -1;
    }

    if (m->lossless_packethandler) {
        m->lossless_packethandler(m, friend_num, packet, length, userdata);
    }

    return 1;
}

void custom_lossless_packet_registerhandler(Messenger *m, m_friend_lossless_packet_cb *lossless_packethandler)
{
    m->lossless_packethandler = lossless_packethandler;
}

int send_custom_lossless_packet(const Messenger *m, int32_t friendnumber, const uint8_t *data, uint32_t length)
{
    if (friend_not_valid(m, friendnumber)) {
        return -1;
    }

    if (length == 0 || length > MAX_CRYPTO_DATA_SIZE) {
        return -2;
    }

    if (data[0] < PACKET_ID_RANGE_LOSSLESS_CUSTOM_START || data[0] > PACKET_ID_RANGE_LOSSLESS_CUSTOM_END) {
        return -3;
    }

    if (m->friendlist[friendnumber].status != FRIEND_ONLINE) {
        return -4;
    }

    if (write_cryptpacket(m->net_crypto, friend_connection_crypt_connection_id(m->fr_c,
                          m->friendlist[friendnumber].friendcon_id), data, length, 1) == -1) {
        return -5;
    }

    return 0;
}

/* Function to filter out some friend requests*/
static int friend_already_added(const uint8_t *real_pk, void *data)
{
    const Messenger *m = (const Messenger *)data;

    if (getfriend_id(m, real_pk) == -1) {
        return 0;
    }

    return -1;
}

/* Run this at startup. */
Messenger *new_messenger(Messenger_Options *options, unsigned int *error)
{
    if (!options) {
        return nullptr;
    }

    if (error) {
        *error = MESSENGER_ERROR_OTHER;
    }

    Messenger *m = (Messenger *)calloc(1, sizeof(Messenger));

    if (!m) {
        return nullptr;
    }

    m->fr = friendreq_new();

    if (!m->fr) {
        free(m);
        return nullptr;
    }

    m->log = logger_new();

    if (m->log == nullptr) {
        friendreq_kill(m->fr);
        free(m);
        return nullptr;
    }

    logger_callback_log(m->log, options->log_callback, options->log_context, options->log_user_data);

    unsigned int net_err = 0;

    if (!options->udp_disabled && options->proxy_info.proxy_type != TCP_PROXY_NONE) {
        // We don't currently support UDP over proxy.
        LOGGER_WARNING(m->log, "UDP enabled and proxy set: disabling UDP");
        options->udp_disabled = true;
    }

    if (options->udp_disabled) {
        m->net = new_networking_no_udp(m->log);
    } else {
        IP ip;
        ip_init(&ip, options->ipv6enabled);
        m->net = new_networking_ex(m->log, ip, options->port_range[0], options->port_range[1], &net_err);
    }

    if (m->net == nullptr) {
        friendreq_kill(m->fr);
        logger_kill(m->log);
        free(m);

        if (error && net_err == 1) {
            *error = MESSENGER_ERROR_PORT;
        }

        return nullptr;
    }

    m->dht = new_dht(m->log, m->net, options->hole_punching_enabled);

    if (m->dht == nullptr) {
        kill_networking(m->net);
        friendreq_kill(m->fr);
        logger_kill(m->log);
        free(m);
        return nullptr;
    }

    m->net_crypto = new_net_crypto(m->log, m->dht, &options->proxy_info);

    if (m->net_crypto == nullptr) {
        kill_networking(m->net);
        kill_dht(m->dht);
        friendreq_kill(m->fr);
        logger_kill(m->log);
        free(m);
        return nullptr;
    }

    m->onion = new_onion(m->dht);
    m->onion_a = new_onion_announce(m->dht);
    m->onion_c =  new_onion_client(m->net_crypto);
    m->fr_c = new_friend_connections(m->onion_c, options->local_discovery_enabled);

    if (!(m->onion && m->onion_a && m->onion_c)) {
        kill_friend_connections(m->fr_c);
        kill_onion(m->onion);
        kill_onion_announce(m->onion_a);
        kill_onion_client(m->onion_c);
        kill_net_crypto(m->net_crypto);
        kill_dht(m->dht);
        kill_networking(m->net);
        friendreq_kill(m->fr);
        logger_kill(m->log);
        free(m);
        return nullptr;
    }

    if (options->tcp_server_port) {
        m->tcp_server = new_TCP_server(options->ipv6enabled, 1, &options->tcp_server_port, dht_get_self_secret_key(m->dht),
                                       m->onion);

        if (m->tcp_server == nullptr) {
            kill_friend_connections(m->fr_c);
            kill_onion(m->onion);
            kill_onion_announce(m->onion_a);
            kill_onion_client(m->onion_c);
            kill_net_crypto(m->net_crypto);
            kill_dht(m->dht);
            kill_networking(m->net);
            friendreq_kill(m->fr);
            logger_kill(m->log);
            free(m);

            if (error) {
                *error = MESSENGER_ERROR_TCP_SERVER;
            }

            return nullptr;
        }
    }

    m->options = *options;
    friendreq_init(m->fr, m->fr_c);
    set_nospam(m->fr, random_u32());
    set_filter_function(m->fr, &friend_already_added, m);

    m->lastdump = 0;

    if (error) {
        *error = MESSENGER_ERROR_NONE;
    }

    return m;
}

/* Run this before closing shop. */
void kill_messenger(Messenger *m)
{
    if (!m) {
        return;
    }

    uint32_t i;

    if (m->tcp_server) {
        kill_TCP_server(m->tcp_server);
    }

    kill_friend_connections(m->fr_c);
    kill_onion(m->onion);
    kill_onion_announce(m->onion_a);
    kill_onion_client(m->onion_c);
    kill_net_crypto(m->net_crypto);
    kill_dht(m->dht);
    kill_networking(m->net);

    for (i = 0; i < m->numfriends; ++i) {
        if (m->friendlist[i].status > 0) {
            clear_receipts(m, i);
        }
    }

    logger_kill(m->log);
    free(m->friendlist);
    friendreq_kill(m->fr);
    free(m);
}

/* Check for and handle a timed-out friend request. If the request has
 * timed-out then the friend status is set back to FRIEND_ADDED.
 *   i: friendlist index of the timed-out friend
 *   t: time
 */
static void check_friend_request_timed_out(Messenger *m, uint32_t i, uint64_t t, void *userdata)
{
    Friend *f = &m->friendlist[i];

    if (f->friendrequest_lastsent + f->friendrequest_timeout < t) {
        set_friend_status(m, i, FRIEND_ADDED, userdata);
        /* Double the default timeout every time if friendrequest is assumed
         * to have been sent unsuccessfully.
         */
        f->friendrequest_timeout *= 2;
    }
}

static int m_handle_status(void *object, int i, uint8_t status, void *userdata)
{
    Messenger *m = (Messenger *)object;

    if (status) { /* Went online. */
        send_online_packet(m, i);
    } else { /* Went offline. */
        if (m->friendlist[i].status == FRIEND_ONLINE) {
            set_friend_status(m, i, FRIEND_CONFIRMED, userdata);
        }
    }

    return 0;
}

static int m_handle_packet(void *object, int i, const uint8_t *temp, uint16_t len, void *userdata)
{
    if (len == 0) {
        return -1;
    }

    Messenger *m = (Messenger *)object;
    uint8_t packet_id = temp[0];
    const uint8_t *data = temp + 1;
    uint32_t data_length = len - 1;

    if (m->friendlist[i].status != FRIEND_ONLINE) {
        if (packet_id == PACKET_ID_ONLINE && len == 1) {
            set_friend_status(m, i, FRIEND_ONLINE, userdata);
            send_online_packet(m, i);
        } else {
            return -1;
        }
    }

    switch (packet_id) {
        case PACKET_ID_OFFLINE: {
            if (data_length != 0) {
                break;
            }

            set_friend_status(m, i, FRIEND_CONFIRMED, userdata);
            break;
        }

        case PACKET_ID_NICKNAME: {
            if (data_length > MAX_NAME_LENGTH) {
                break;
            }

            /* Make sure the NULL terminator is present. */
            VLA(uint8_t, data_terminated, data_length + 1);
            memcpy(data_terminated, data, data_length);
            data_terminated[data_length] = 0;

            /* inform of namechange before we overwrite the old name */
            if (m->friend_namechange) {
                m->friend_namechange(m, i, data_terminated, data_length, userdata);
            }

            memcpy(m->friendlist[i].name, data_terminated, data_length);
            m->friendlist[i].name_length = data_length;

            break;
        }

        case PACKET_ID_STATUSMESSAGE: {
            if (data_length > MAX_STATUSMESSAGE_LENGTH) {
                break;
            }

            /* Make sure the NULL terminator is present. */
            VLA(uint8_t, data_terminated, data_length + 1);
            memcpy(data_terminated, data, data_length);
            data_terminated[data_length] = 0;

            if (m->friend_statusmessagechange) {
                m->friend_statusmessagechange(m, i, data_terminated, data_length, userdata);
            }

            set_friend_statusmessage(m, i, data_terminated, data_length);
            break;
        }

        case PACKET_ID_USERSTATUS: {
            if (data_length != 1) {
                break;
            }

            Userstatus status = (Userstatus)data[0];

            if (status >= USERSTATUS_INVALID) {
                break;
            }

            if (m->friend_userstatuschange) {
                m->friend_userstatuschange(m, i, status, userdata);
            }

            set_friend_userstatus(m, i, status);
            break;
        }

        case PACKET_ID_TYPING: {
            if (data_length != 1) {
                break;
            }

            bool typing = !!data[0];

            set_friend_typing(m, i, typing);

            if (m->friend_typingchange) {
                m->friend_typingchange(m, i, typing, userdata);
            }

            break;
        }

        case PACKET_ID_MESSAGE: // fall-through
        case PACKET_ID_ACTION: {
            if (data_length == 0) {
                break;
            }

            const uint8_t *message = data;
            uint16_t message_length = data_length;

            /* Make sure the NULL terminator is present. */
            VLA(uint8_t, message_terminated, message_length + 1);
            memcpy(message_terminated, message, message_length);
            message_terminated[message_length] = 0;
            uint8_t type = packet_id - PACKET_ID_MESSAGE;

            if (m->friend_message) {
                (*m->friend_message)(m, i, type, message_terminated, message_length, userdata);
            }

            break;
        }

        case PACKET_ID_INVITE_CONFERENCE: {
            if (data_length == 0) {
                break;
            }

            if (m->conference_invite) {
                (*m->conference_invite)(m, i, data, data_length, userdata);
            }

            break;
        }

        case PACKET_ID_FILE_SENDREQUEST: {
            const unsigned int head_length = 1 + sizeof(uint32_t) + sizeof(uint64_t) + FILE_ID_LENGTH;

            if (data_length < head_length) {
                break;
            }

            uint8_t filenumber = data[0];

#if UINT8_MAX >= MAX_CONCURRENT_FILE_PIPES

            if (filenumber >= MAX_CONCURRENT_FILE_PIPES) {
                break;
            }

#endif

            uint64_t filesize;
            uint32_t file_type;
            uint16_t filename_length = data_length - head_length;

            if (filename_length > MAX_FILENAME_LENGTH) {
                break;
            }

            memcpy(&file_type, data + 1, sizeof(file_type));
            file_type = net_ntohl(file_type);

            memcpy(&filesize, data + 1 + sizeof(uint32_t), sizeof(filesize));
            net_to_host((uint8_t *) &filesize, sizeof(filesize));
            struct File_Transfers *ft = &m->friendlist[i].file_receiving[filenumber];

            if (ft->status != FILESTATUS_NONE) {
                break;
            }


            if ((file_type == TOX_FILE_KIND_MESSAGEV2_SEND)
                    ||
                    (file_type == TOX_FILE_KIND_MESSAGEV2_ANSWER)
                    ||
                    (file_type == TOX_FILE_KIND_MESSAGEV2_ALTER)) {
                ft->status = FILESTATUS_TRANSFERRING;

                if ((uint64_t)filesize > (uint64_t)TOX_MAX_FILETRANSFER_SIZE_MSGV2) {
                    break;
                }

            } else {
                ft->status = FILESTATUS_NOT_ACCEPTED;
            }

            ft->size = filesize;
            ft->transferred = 0;
            ft->paused = FILE_PAUSE_NOT;
            memcpy(ft->id, data + 1 + sizeof(uint32_t) + sizeof(uint64_t), FILE_ID_LENGTH);

            VLA(uint8_t, filename_terminated, filename_length + 1);
            uint8_t *filename = nullptr;

            if (filename_length) {
                /* Force NULL terminate file name. */
                memcpy(filename_terminated, data + head_length, filename_length);
                filename_terminated[filename_length] = 0;
                filename = filename_terminated;
            }

            uint32_t real_filenumber = filenumber;
            real_filenumber += 1;
            real_filenumber <<= 16;

            if (m->file_sendrequest) {
                (*m->file_sendrequest)(m, i, real_filenumber, file_type, filesize, filename, filename_length,
                                       userdata);
            }

            break;
        }

        case PACKET_ID_FILE_CONTROL: {
            if (data_length < 3) {
                break;
            }

            uint8_t send_receive = data[0];
            uint8_t filenumber = data[1];
            uint8_t control_type = data[2];

#if UINT8_MAX >= MAX_CONCURRENT_FILE_PIPES

            if (filenumber >= MAX_CONCURRENT_FILE_PIPES) {
                break;
            }

#endif

            if (handle_filecontrol(m, i, send_receive, filenumber, control_type, data + 3, data_length - 3, userdata) == -1) {
                // TODO(iphydf): Do something different here? Right now, this
                // check is pointless.
                break;
            }

            break;
        }

        case PACKET_ID_FILE_DATA: {
            if (data_length < 1) {
                break;
            }

            uint8_t filenumber = data[0];

#if UINT8_MAX >= MAX_CONCURRENT_FILE_PIPES

            if (filenumber >= MAX_CONCURRENT_FILE_PIPES) {
                break;
            }

#endif

            struct File_Transfers *ft = &m->friendlist[i].file_receiving[filenumber];

            if (ft->status != FILESTATUS_TRANSFERRING) {
                break;
            }

            uint64_t position = ft->transferred;
            uint32_t real_filenumber = filenumber;
            real_filenumber += 1;
            real_filenumber <<= 16;
            uint16_t file_data_length = (data_length - 1);
            const uint8_t *file_data;

            if (file_data_length == 0) {
                file_data = nullptr;
            } else {
                file_data = data + 1;
            }

            /* Prevent more data than the filesize from being passed to clients. */
            if ((ft->transferred + file_data_length) > ft->size) {
                file_data_length = ft->size - ft->transferred;
            }

            if (m->file_filedata) {
                (*m->file_filedata)(m, i, real_filenumber, position, file_data, file_data_length, userdata);
            }

            ft->transferred += file_data_length;

            if (file_data_length && (ft->transferred >= ft->size || file_data_length != MAX_FILE_DATA_SIZE)) {
                file_data_length = 0;
                file_data = nullptr;
                position = ft->transferred;

                /* Full file received. */
                if (m->file_filedata) {
                    (*m->file_filedata)(m, i, real_filenumber, position, file_data, file_data_length, userdata);
                }
            }

            /* Data is zero, filetransfer is over. */
            if (file_data_length == 0) {
                ft->status = FILESTATUS_NONE;
            }

            break;
        }

        case PACKET_ID_MSI: {
            if (data_length == 0) {
                break;
            }

            if (m->msi_packet) {
                (*m->msi_packet)(m, i, data, data_length, m->msi_packet_userdata);
            }

            break;
        }

        default: {
            handle_custom_lossless_packet(object, i, temp, len, userdata);
            break;
        }
    }

    return 0;
}

static void do_friends(Messenger *m, void *userdata)
{
    uint32_t i;
    uint64_t temp_time = unix_time();

    for (i = 0; i < m->numfriends; ++i) {
        if (m->friendlist[i].status == FRIEND_ADDED) {
            int fr = send_friend_request_packet(m->fr_c, m->friendlist[i].friendcon_id, m->friendlist[i].friendrequest_nospam,
                                                m->friendlist[i].info,
                                                m->friendlist[i].info_size);

            if (fr >= 0) {
                set_friend_status(m, i, FRIEND_REQUESTED, userdata);
                m->friendlist[i].friendrequest_lastsent = temp_time;
            }
        }

        if (m->friendlist[i].status == FRIEND_REQUESTED
                || m->friendlist[i].status == FRIEND_CONFIRMED) { /* friend is not online. */
            if (m->friendlist[i].status == FRIEND_REQUESTED) {
                /* If we didn't connect to friend after successfully sending him a friend request the request is deemed
                 * unsuccessful so we set the status back to FRIEND_ADDED and try again.
                 */
                check_friend_request_timed_out(m, i, temp_time, userdata);
            }
        }

        if (m->friendlist[i].status == FRIEND_ONLINE) { /* friend is online. */
            if (m->friendlist[i].name_sent == 0) {
                if (m_sendname(m, i, m->name, m->name_length)) {
                    m->friendlist[i].name_sent = 1;
                }
            }

            if (m->friendlist[i].statusmessage_sent == 0) {
                if (send_statusmessage(m, i, m->statusmessage, m->statusmessage_length)) {
                    m->friendlist[i].statusmessage_sent = 1;
                }
            }

            if (m->friendlist[i].userstatus_sent == 0) {
                if (send_userstatus(m, i, m->userstatus)) {
                    m->friendlist[i].userstatus_sent = 1;
                }
            }

            if (m->friendlist[i].user_istyping_sent == 0) {
                if (send_user_istyping(m, i, m->friendlist[i].user_istyping)) {
                    m->friendlist[i].user_istyping_sent = 1;
                }
            }

            check_friend_tcp_udp(m, i, userdata);
            do_receipts(m, i, userdata);
            do_reqchunk_filecb(m, i, userdata);

            m->friendlist[i].last_seen_time = (uint64_t) time(nullptr);
        }
    }
}

static void connection_status_callback(Messenger *m, void *userdata)
{
    unsigned int conn_status = onion_connection_status(m->onion_c);

    if (conn_status != m->last_connection_status) {
        if (m->core_connection_change) {
            (*m->core_connection_change)(m, conn_status, userdata);
        }

        m->last_connection_status = conn_status;
    }
}


#define DUMPING_CLIENTS_FRIENDS_EVERY_N_SECONDS 60UL

#define IDSTRING_LEN (CRYPTO_PUBLIC_KEY_SIZE * 2 + 1)
/* id_str should be of length at least IDSTRING_LEN */
static char *id_to_string(const uint8_t *pk, char *id_str, size_t length)
{
    if (length < IDSTRING_LEN) {
        snprintf(id_str, length, "Bad buf length");
        return id_str;
    }

    for (uint32_t i = 0; i < CRYPTO_PUBLIC_KEY_SIZE; ++i) {
        sprintf(&id_str[i * 2], "%02X", pk[i]);
    }

    id_str[CRYPTO_PUBLIC_KEY_SIZE * 2] = 0;
    return id_str;
}

/* Minimum messenger run interval in ms
   TODO(mannol): A/V */
#define MIN_RUN_INTERVAL 50

/* Return the time in milliseconds before do_messenger() should be called again
 * for optimal performance.
 *
 * returns time (in ms) before the next do_messenger() needs to be run on success.
 */
uint32_t messenger_run_interval(const Messenger *m)
{
    uint32_t crypto_interval = crypto_run_interval(m->net_crypto);

    if (crypto_interval > MIN_RUN_INTERVAL) {
        return MIN_RUN_INTERVAL;
    }

    return crypto_interval;
}

/* The main loop that needs to be run at least 20 times per second. */
void do_messenger(Messenger *m, void *userdata)
{
    // Add the TCP relays, but only if this is the first time calling do_messenger
    if (m->has_added_relays == 0) {
        m->has_added_relays = 1;

        int i;

        for (i = 0; i < NUM_SAVED_TCP_RELAYS; ++i) {
            add_tcp_relay(m->net_crypto, m->loaded_relays[i].ip_port, m->loaded_relays[i].public_key);
        }

        if (m->tcp_server) {
            /* Add self tcp server. */
            IP_Port local_ip_port;
            local_ip_port.port = m->options.tcp_server_port;
            local_ip_port.ip.family = net_family_ipv4;
            local_ip_port.ip.ip.v4 = get_ip4_loopback();
            add_tcp_relay(m->net_crypto, local_ip_port,
                          tcp_server_public_key(m->tcp_server));
        }
    }

    unix_time_update();

    if (!m->options.udp_disabled) {
        networking_poll(m->net, userdata);
        do_dht(m->dht);
    }

    if (m->tcp_server) {
        do_TCP_server(m->tcp_server);
    }

    do_net_crypto(m->net_crypto, userdata);
    do_onion_client(m->onion_c);
    do_friend_connections(m->fr_c, userdata);
    do_friends(m, userdata);
    connection_status_callback(m, userdata);

    if (unix_time() > m->lastdump + DUMPING_CLIENTS_FRIENDS_EVERY_N_SECONDS) {
        m->lastdump = unix_time();
        uint32_t client, last_pinged;

        for (client = 0; client < LCLIENT_LIST; ++client) {
            const Client_data *cptr = dht_get_close_client(m->dht, client);
            const IPPTsPng *const assocs[] = { &cptr->assoc4, &cptr->assoc6, nullptr };

            for (const IPPTsPng * const *it = assocs; *it; ++it) {
                const IPPTsPng *const assoc = *it;

                if (ip_isset(&assoc->ip_port.ip)) {
                    last_pinged = m->lastdump - assoc->last_pinged;

                    if (last_pinged > 999) {
                        last_pinged = 999;
                    }

                    char ip_str[IP_NTOA_LEN];
                    char id_str[IDSTRING_LEN];
                    LOGGER_TRACE(m->log, "C[%2u] %s:%u [%3u] %s",
                                 client, ip_ntoa(&assoc->ip_port.ip, ip_str, sizeof(ip_str)),
                                 net_ntohs(assoc->ip_port.port), last_pinged,
                                 id_to_string(cptr->public_key, id_str, sizeof(id_str)));
                }
            }
        }


        uint32_t friend_idx, dhtfriend;

        /* dht contains additional "friends" (requests) */
        uint32_t num_dhtfriends = dht_get_num_friends(m->dht);
        VLA(int32_t, m2dht, num_dhtfriends);
        VLA(int32_t, dht2m, num_dhtfriends);

        for (friend_idx = 0; friend_idx < num_dhtfriends; ++friend_idx) {
            m2dht[friend_idx] = -1;
            dht2m[friend_idx] = -1;

            if (friend_idx >= m->numfriends) {
                continue;
            }

            for (dhtfriend = 0; dhtfriend < dht_get_num_friends(m->dht); ++dhtfriend) {
                if (id_equal(m->friendlist[friend_idx].real_pk, dht_get_friend_public_key(m->dht, dhtfriend))) {
                    m2dht[friend_idx] = dhtfriend;
                    break;
                }
            }
        }

        for (friend_idx = 0; friend_idx < num_dhtfriends; ++friend_idx) {
            if (m2dht[friend_idx] >= 0) {
                dht2m[m2dht[friend_idx]] = friend_idx;
            }
        }

        if (m->numfriends != dht_get_num_friends(m->dht)) {
            LOGGER_TRACE(m->log, "Friend num in DHT %u != friend num in msger %u\n", dht_get_num_friends(m->dht), m->numfriends);
        }

        Friend *msgfptr;
        DHT_Friend *dhtfptr;

        for (friend_idx = 0; friend_idx < num_dhtfriends; ++friend_idx) {
            if (dht2m[friend_idx] >= 0) {
                msgfptr = &m->friendlist[dht2m[friend_idx]];
            } else {
                msgfptr = nullptr;
            }

            dhtfptr = dht_get_friend(m->dht, friend_idx);

            if (msgfptr) {
                char id_str[IDSTRING_LEN];
                LOGGER_TRACE(m->log, "F[%2u:%2u] <%s> %s",
                             dht2m[friend_idx], friend_idx, msgfptr->name,
                             id_to_string(msgfptr->real_pk, id_str, sizeof(id_str)));
            } else {
                char id_str[IDSTRING_LEN];
                LOGGER_TRACE(m->log, "F[--:%2u] %s", friend_idx,
                             id_to_string(dht_friend_public_key(dhtfptr), id_str, sizeof(id_str)));
            }

            for (client = 0; client < MAX_FRIEND_CLIENTS; ++client) {
                const Client_data *cptr = dht_friend_client(dhtfptr, client);
                const IPPTsPng *const assocs[] = {&cptr->assoc4, &cptr->assoc6};

                for (size_t a = 0; a < sizeof(assocs) / sizeof(assocs[0]); ++a) {
                    const IPPTsPng *const assoc = assocs[a];

                    if (ip_isset(&assoc->ip_port.ip)) {
                        last_pinged = m->lastdump - assoc->last_pinged;

                        if (last_pinged > 999) {
                            last_pinged = 999;
                        }

                        char ip_str[IP_NTOA_LEN];
                        char id_str[IDSTRING_LEN];
                        LOGGER_TRACE(m->log, "F[%2u] => C[%2u] %s:%u [%3u] %s",
                                     friend_idx, client, ip_ntoa(&assoc->ip_port.ip, ip_str, sizeof(ip_str)),
                                     net_ntohs(assoc->ip_port.port), last_pinged,
                                     id_to_string(cptr->public_key, id_str, sizeof(id_str)));
                    }
                }
            }
        }
    }
}

/* new messenger format for load/save, more robust and forward compatible */

#define MESSENGER_STATE_COOKIE_GLOBAL 0x15ed1b1f

#define MESSENGER_STATE_COOKIE_TYPE      0x01ce
#define MESSENGER_STATE_TYPE_NOSPAMKEYS    1
#define MESSENGER_STATE_TYPE_DHT           2
#define MESSENGER_STATE_TYPE_FRIENDS       3
#define MESSENGER_STATE_TYPE_NAME          4
#define MESSENGER_STATE_TYPE_STATUSMESSAGE 5
#define MESSENGER_STATE_TYPE_STATUS        6
#define MESSENGER_STATE_TYPE_TCP_RELAY     10
#define MESSENGER_STATE_TYPE_PATH_NODE     11
#define MESSENGER_STATE_TYPE_END           255

#define SAVED_FRIEND_REQUEST_SIZE 1024
#define NUM_SAVED_PATH_NODES 8

struct Saved_Friend {
    uint8_t status;
    uint8_t real_pk[CRYPTO_PUBLIC_KEY_SIZE];
    uint8_t info[SAVED_FRIEND_REQUEST_SIZE]; // the data that is sent during the friend requests we do.
    uint16_t info_size; // Length of the info.
    uint8_t name[MAX_NAME_LENGTH];
    uint16_t name_length;
    uint8_t statusmessage[MAX_STATUSMESSAGE_LENGTH];
    uint16_t statusmessage_length;
    uint8_t userstatus;
    uint32_t friendrequest_nospam;
    uint64_t last_seen_time;
};

static uint32_t friend_size(void)
{
    uint32_t data = 0;
    const struct Saved_Friend *const temp = nullptr;

#define VALUE_MEMBER(name) do { data += sizeof(temp->name); } while (0)
#define ARRAY_MEMBER(name) do { data += sizeof(temp->name); } while (0)

    // Exactly the same in friend_load, friend_save, and friend_size
    VALUE_MEMBER(status);
    ARRAY_MEMBER(real_pk);
    ARRAY_MEMBER(info);
    ++data; // padding
    VALUE_MEMBER(info_size);
    ARRAY_MEMBER(name);
    VALUE_MEMBER(name_length);
    ARRAY_MEMBER(statusmessage);
    ++data; // padding
    VALUE_MEMBER(statusmessage_length);
    VALUE_MEMBER(userstatus);
    data += 3; // padding
    VALUE_MEMBER(friendrequest_nospam);
    VALUE_MEMBER(last_seen_time);

#undef VALUE_MEMBER
#undef ARRAY_MEMBER

    return data;
}

static uint32_t saved_friendslist_size(const Messenger *m)
{
    return count_friendlist(m) * friend_size();
}

static uint8_t *friend_save(const struct Saved_Friend *temp, uint8_t *data)
{
#define VALUE_MEMBER(name) do {                     \
    memcpy(data, &temp->name, sizeof(temp->name));  \
    data += sizeof(temp->name);                     \
} while (0)

#define ARRAY_MEMBER(name) do {                     \
    memcpy(data, temp->name, sizeof(temp->name));   \
    data += sizeof(temp->name);                     \
} while (0)

    // Exactly the same in friend_load, friend_save, and friend_size
    VALUE_MEMBER(status);
    ARRAY_MEMBER(real_pk);
    ARRAY_MEMBER(info);
    ++data; // padding
    VALUE_MEMBER(info_size);
    ARRAY_MEMBER(name);
    VALUE_MEMBER(name_length);
    ARRAY_MEMBER(statusmessage);
    ++data; // padding
    VALUE_MEMBER(statusmessage_length);
    VALUE_MEMBER(userstatus);
    data += 3; // padding
    VALUE_MEMBER(friendrequest_nospam);
    VALUE_MEMBER(last_seen_time);

#undef VALUE_MEMBER
#undef ARRAY_MEMBER

    return data;
}

static uint32_t friends_list_save(const Messenger *m, uint8_t *data)
{
    uint32_t i;
    uint32_t num = 0;
    uint8_t *cur_data = data;

    for (i = 0; i < m->numfriends; ++i) {
        if (m->friendlist[i].status > 0) {
            struct Saved_Friend temp = { 0 };
            temp.status = m->friendlist[i].status;
            memcpy(temp.real_pk, m->friendlist[i].real_pk, CRYPTO_PUBLIC_KEY_SIZE);

            if (temp.status < 3) {
                // TODO(iphydf): Use uint16_t and min_u16 here.
                const size_t friendrequest_length =
                    min_u32(m->friendlist[i].info_size,
                            min_u32(SAVED_FRIEND_REQUEST_SIZE, MAX_FRIEND_REQUEST_DATA_SIZE));
                memcpy(temp.info, m->friendlist[i].info, friendrequest_length);

                temp.info_size = net_htons(m->friendlist[i].info_size);
                temp.friendrequest_nospam = m->friendlist[i].friendrequest_nospam;
            } else {
                memcpy(temp.name, m->friendlist[i].name, m->friendlist[i].name_length);
                temp.name_length = net_htons(m->friendlist[i].name_length);
                memcpy(temp.statusmessage, m->friendlist[i].statusmessage, m->friendlist[i].statusmessage_length);
                temp.statusmessage_length = net_htons(m->friendlist[i].statusmessage_length);
                temp.userstatus = m->friendlist[i].userstatus;

                uint8_t last_seen_time[sizeof(uint64_t)];
                memcpy(last_seen_time, &m->friendlist[i].last_seen_time, sizeof(uint64_t));
                host_to_net(last_seen_time, sizeof(uint64_t));
                memcpy(&temp.last_seen_time, last_seen_time, sizeof(uint64_t));
            }

            uint8_t *next_data = friend_save(&temp, cur_data);
            assert(next_data - cur_data == friend_size());
#ifdef __LP64__
            assert(memcmp(cur_data, &temp, friend_size()) == 0);
#endif
            cur_data = next_data;
            ++num;
        }
    }

    assert(cur_data - data == num * friend_size());
    return cur_data - data;
}

static const uint8_t *friend_load(struct Saved_Friend *temp, const uint8_t *data)
{
#define VALUE_MEMBER(name) do {                     \
    memcpy(&temp->name, data, sizeof(temp->name));  \
    data += sizeof(temp->name);                     \
} while (0)

#define ARRAY_MEMBER(name) do {                     \
    memcpy(temp->name, data, sizeof(temp->name));   \
    data += sizeof(temp->name);                     \
} while (0)

    // Exactly the same in friend_load, friend_save, and friend_size
    VALUE_MEMBER(status);
    ARRAY_MEMBER(real_pk);
    ARRAY_MEMBER(info);
    ++data; // padding
    VALUE_MEMBER(info_size);
    ARRAY_MEMBER(name);
    VALUE_MEMBER(name_length);
    ARRAY_MEMBER(statusmessage);
    ++data; // padding
    VALUE_MEMBER(statusmessage_length);
    VALUE_MEMBER(userstatus);
    data += 3; // padding
    VALUE_MEMBER(friendrequest_nospam);
    VALUE_MEMBER(last_seen_time);

#undef VALUE_MEMBER
#undef ARRAY_MEMBER

    return data;
}

static int friends_list_load(Messenger *m, const uint8_t *data, uint32_t length)
{
    if (length % friend_size() != 0) {
        return -1;
    }

    uint32_t num = length / friend_size();
    uint32_t i;
    const uint8_t *cur_data = data;

    for (i = 0; i < num; ++i) {
        struct Saved_Friend temp = { 0 };
        const uint8_t *next_data = friend_load(&temp, cur_data);
        assert(next_data - cur_data == friend_size());
#ifdef __LP64__
        assert(memcmp(&temp, cur_data, friend_size()) == 0);
#endif
        cur_data = next_data;

        if (temp.status >= 3) {
            int fnum = m_addfriend_norequest(m, temp.real_pk);

            if (fnum < 0) {
                continue;
            }

            setfriendname(m, fnum, temp.name, net_ntohs(temp.name_length));
            set_friend_statusmessage(m, fnum, temp.statusmessage, net_ntohs(temp.statusmessage_length));
            set_friend_userstatus(m, fnum, temp.userstatus);
            uint8_t last_seen_time[sizeof(uint64_t)];
            memcpy(last_seen_time, &temp.last_seen_time, sizeof(uint64_t));
            net_to_host(last_seen_time, sizeof(uint64_t));
            memcpy(&m->friendlist[fnum].last_seen_time, last_seen_time, sizeof(uint64_t));
        } else if (temp.status != 0) {
            /* TODO(irungentoo): This is not a good way to do this. */
            uint8_t address[FRIEND_ADDRESS_SIZE];
            id_copy(address, temp.real_pk);
            memcpy(address + CRYPTO_PUBLIC_KEY_SIZE, &temp.friendrequest_nospam, sizeof(uint32_t));
            uint16_t checksum = address_checksum(address, FRIEND_ADDRESS_SIZE - sizeof(checksum));
            memcpy(address + CRYPTO_PUBLIC_KEY_SIZE + sizeof(uint32_t), &checksum, sizeof(checksum));
            m_addfriend(m, address, temp.info, net_ntohs(temp.info_size));
        }
    }

    return num;
}

/*  return size of the messenger data (for saving) */
uint32_t messenger_size(const Messenger *m)
{
    uint32_t size32 = sizeof(uint32_t), sizesubhead = size32 * 2;
    return   size32 * 2                                      // global cookie
             + sizesubhead + sizeof(uint32_t) + CRYPTO_PUBLIC_KEY_SIZE + CRYPTO_SECRET_KEY_SIZE
             + sizesubhead + dht_size(m->dht)                  // DHT
             + sizesubhead + saved_friendslist_size(m)         // Friendlist itself.
             + sizesubhead + m->name_length                    // Own nickname.
             + sizesubhead + m->statusmessage_length           // status message
             + sizesubhead + 1                                 // status
             + sizesubhead + NUM_SAVED_TCP_RELAYS * packed_node_size(net_family_tcp_ipv6) // TCP relays
             + sizesubhead + NUM_SAVED_PATH_NODES * packed_node_size(net_family_tcp_ipv6) // saved path nodes
             + sizesubhead;
}

static uint8_t *messenger_save_subheader(uint8_t *data, uint32_t len, uint16_t type)
{
    host_to_lendian32(data, len);
    data += sizeof(uint32_t);
    host_to_lendian32(data, (host_tolendian16(MESSENGER_STATE_COOKIE_TYPE) << 16) | host_tolendian16(type));
    data += sizeof(uint32_t);
    return data;
}

/* Save the messenger in data of size Messenger_size(). */
void messenger_save(const Messenger *m, uint8_t *data)
{
    memset(data, 0, messenger_size(m));

    uint32_t len;
    uint16_t type;
    uint32_t size32 = sizeof(uint32_t);

    memset(data, 0, size32);
    data += size32;
    host_to_lendian32(data, MESSENGER_STATE_COOKIE_GLOBAL);
    data += size32;

    assert(sizeof(get_nospam(m->fr)) == sizeof(uint32_t));
    len = size32 + CRYPTO_PUBLIC_KEY_SIZE + CRYPTO_SECRET_KEY_SIZE;
    type = MESSENGER_STATE_TYPE_NOSPAMKEYS;
    data = messenger_save_subheader(data, len, type);
    *(uint32_t *)data = get_nospam(m->fr);
    save_keys(m->net_crypto, data + size32);
    data += len;

    len = saved_friendslist_size(m);
    type = MESSENGER_STATE_TYPE_FRIENDS;
    data = messenger_save_subheader(data, len, type);
    friends_list_save(m, data);
    data += len;

    len = m->name_length;
    type = MESSENGER_STATE_TYPE_NAME;
    data = messenger_save_subheader(data, len, type);
    memcpy(data, m->name, len);
    data += len;

    len = m->statusmessage_length;
    type = MESSENGER_STATE_TYPE_STATUSMESSAGE;
    data = messenger_save_subheader(data, len, type);
    memcpy(data, m->statusmessage, len);
    data += len;

    len = 1;
    type = MESSENGER_STATE_TYPE_STATUS;
    data = messenger_save_subheader(data, len, type);
    *data = m->userstatus;
    data += len;

    len = dht_size(m->dht);
    type = MESSENGER_STATE_TYPE_DHT;
    data = messenger_save_subheader(data, len, type);
    dht_save(m->dht, data);
    data += len;

    Node_format relays[NUM_SAVED_TCP_RELAYS];
    type = MESSENGER_STATE_TYPE_TCP_RELAY;
    uint8_t *temp_data = data;
    data = messenger_save_subheader(temp_data, 0, type);
    unsigned int num = copy_connected_tcp_relays(m->net_crypto, relays, NUM_SAVED_TCP_RELAYS);
    int l = pack_nodes(data, NUM_SAVED_TCP_RELAYS * packed_node_size(net_family_tcp_ipv6), relays, num);

    if (l > 0) {
        len = l;
        data = messenger_save_subheader(temp_data, len, type);
        data += len;
    }

    Node_format nodes[NUM_SAVED_PATH_NODES];
    type = MESSENGER_STATE_TYPE_PATH_NODE;
    temp_data = data;
    data = messenger_save_subheader(data, 0, type);
    memset(nodes, 0, sizeof(nodes));
    num = onion_backup_nodes(m->onion_c, nodes, NUM_SAVED_PATH_NODES);
    l = pack_nodes(data, NUM_SAVED_PATH_NODES * packed_node_size(net_family_tcp_ipv6), nodes, num);

    if (l > 0) {
        len = l;
        data = messenger_save_subheader(temp_data, len, type);
        data += len;
    }

    messenger_save_subheader(data, 0, MESSENGER_STATE_TYPE_END);
}

static State_Load_Status messenger_load_state_callback(void *outer, const uint8_t *data, uint32_t length, uint16_t type)
{
    Messenger *m = (Messenger *)outer;

    switch (type) {
        case MESSENGER_STATE_TYPE_NOSPAMKEYS:
            if (length == CRYPTO_PUBLIC_KEY_SIZE + CRYPTO_SECRET_KEY_SIZE + sizeof(uint32_t)) {
                set_nospam(m->fr, *(const uint32_t *)data);
                load_secret_key(m->net_crypto, (&data[sizeof(uint32_t)]) + CRYPTO_PUBLIC_KEY_SIZE);

                if (public_key_cmp((&data[sizeof(uint32_t)]), nc_get_self_public_key(m->net_crypto)) != 0) {
                    return STATE_LOAD_STATUS_ERROR;
                }
            } else {
                return STATE_LOAD_STATUS_ERROR;    /* critical */
            }

            break;

        case MESSENGER_STATE_TYPE_DHT:
            dht_load(m->dht, data, length);
            break;

        case MESSENGER_STATE_TYPE_FRIENDS:
            friends_list_load(m, data, length);
            break;

        case MESSENGER_STATE_TYPE_NAME:
            if ((length > 0) && (length <= MAX_NAME_LENGTH)) {
                setname(m, data, length);
            }

            break;

        case MESSENGER_STATE_TYPE_STATUSMESSAGE:
            if ((length > 0) && (length <= MAX_STATUSMESSAGE_LENGTH)) {
                m_set_statusmessage(m, data, length);
            }

            break;

        case MESSENGER_STATE_TYPE_STATUS:
            if (length == 1) {
                m_set_userstatus(m, *data);
            }

            break;

        case MESSENGER_STATE_TYPE_TCP_RELAY: {
            if (length == 0) {
                break;
            }

            unpack_nodes(m->loaded_relays, NUM_SAVED_TCP_RELAYS, nullptr, data, length, 1);
            m->has_added_relays = 0;

            break;
        }

        case MESSENGER_STATE_TYPE_PATH_NODE: {
            Node_format nodes[NUM_SAVED_PATH_NODES];

            if (length == 0) {
                break;
            }

            int i, num = unpack_nodes(nodes, NUM_SAVED_PATH_NODES, nullptr, data, length, 0);

            for (i = 0; i < num; ++i) {
                onion_add_bs_path_node(m->onion_c, nodes[i].ip_port, nodes[i].public_key);
            }

            break;
        }

        case MESSENGER_STATE_TYPE_END: {
            if (length != 0) {
                return STATE_LOAD_STATUS_ERROR;
            }

            return STATE_LOAD_STATUS_END;
        }

        default:
            LOGGER_ERROR(m->log, "Load state: contains unrecognized part (len %u, type %u)\n",
                         length, type);
            break;
    }

    return STATE_LOAD_STATUS_CONTINUE;
}

/* Load the messenger from data of size length. */
int messenger_load(Messenger *m, const uint8_t *data, uint32_t length)
{
    uint32_t data32[2];
    uint32_t cookie_len = sizeof(data32);

    if (length < cookie_len) {
        return -1;
    }

    memcpy(data32, data, sizeof(uint32_t));
    lendian_to_host32(data32 + 1, data + sizeof(uint32_t));

    if (!data32[0] && (data32[1] == MESSENGER_STATE_COOKIE_GLOBAL)) {
        return state_load(m->log, messenger_load_state_callback, m, data + cookie_len,
                          length - cookie_len, MESSENGER_STATE_COOKIE_TYPE);
    }

    return -1;
}

/* Return the number of friends in the instance m.
 * You should use this to determine how much memory to allocate
 * for copy_friendlist. */
uint32_t count_friendlist(const Messenger *m)
{
    uint32_t ret = 0;
    uint32_t i;

    for (i = 0; i < m->numfriends; ++i) {
        if (m->friendlist[i].status > 0) {
            ++ret;
        }
    }

    return ret;
}

/* Copy a list of valid friend IDs into the array out_list.
 * If out_list is NULL, returns 0.
 * Otherwise, returns the number of elements copied.
 * If the array was too small, the contents
 * of out_list will be truncated to list_size. */
uint32_t copy_friendlist(Messenger const *m, uint32_t *out_list, uint32_t list_size)
{
    if (!out_list) {
        return 0;
    }

    if (m->numfriends == 0) {
        return 0;
    }

    uint32_t i;
    uint32_t ret = 0;

    for (i = 0; i < m->numfriends; ++i) {
        if (ret >= list_size) {
            break; /* Abandon ship */
        }

        if (m->friendlist[i].status > 0) {
            out_list[ret] = i;
            ++ret;
        }
    }

    return ret;
}<|MERGE_RESOLUTION|>--- conflicted
+++ resolved
@@ -1900,7 +1900,6 @@
         return -1;
     }
 
-<<<<<<< HEAD
     if (byte == PACKET_LOSSLESS_VIDEO) {
         m->friendlist[friendnumber].lossy_rtp_packethandlers[5].function = function;
         m->friendlist[friendnumber].lossy_rtp_packethandlers[5].object = object;
@@ -1913,14 +1912,7 @@
         return 0;
     }
 
-    if (byte < PACKET_ID_LOSSY_RANGE_START) {
-        return -1;
-    }
-
-    if (byte >= (PACKET_ID_LOSSY_RANGE_START + PACKET_LOSSY_AV_RESERVED)) {
-=======
     if (byte < PACKET_ID_RANGE_LOSSY_AV_START || byte > PACKET_ID_RANGE_LOSSY_AV_END) {
->>>>>>> afab28f0
         return -1;
     }
 
@@ -1973,7 +1965,6 @@
         return -1;
     }
 
-<<<<<<< HEAD
     if (packet[0] == (PACKET_LOSSLESS_VIDEO)) {
         if (m->friendlist[friend_num].lossy_rtp_packethandlers[5].function) {
             return m->friendlist[friend_num].lossy_rtp_packethandlers[5].function(
@@ -1994,14 +1985,7 @@
         return 1;
     }
 
-    if (packet[0] < PACKET_ID_LOSSLESS_RANGE_START) {
-        return -1;
-    }
-
-    if (packet[0] >= (PACKET_ID_LOSSLESS_RANGE_START + PACKET_ID_LOSSLESS_RANGE_SIZE)) {
-=======
     if (packet[0] < PACKET_ID_RANGE_LOSSLESS_CUSTOM_START || packet[0] > PACKET_ID_RANGE_LOSSLESS_CUSTOM_END) {
->>>>>>> afab28f0
         return -1;
     }
 
