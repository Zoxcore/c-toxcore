/* tox.h
 *
 * The Tox public API.
 *
 *  Copyright (C) 2013 Tox project All Rights Reserved.
 *
 *  This file is part of Tox.
 *
 *  Tox is free software: you can redistribute it and/or modify
 *  it under the terms of the GNU General Public License as published by
 *  the Free Software Foundation, either version 3 of the License, or
 *  (at your option) any later version.
 *
 *  Tox is distributed in the hope that it will be useful,
 *  but WITHOUT ANY WARRANTY; without even the implied warranty of
 *  MERCHANTABILITY or FITNESS FOR A PARTICULAR PURPOSE.  See the
 *  GNU General Public License for more details.
 *
 *  You should have received a copy of the GNU General Public License
 *  along with Tox.  If not, see <http://www.gnu.org/licenses/>.
 *
 */

#ifndef TOX_H
#define TOX_H

#include <stdint.h>

#ifdef WIN32
#ifndef WINVER
//Windows XP
#define WINVER 0x0501
#endif

#include <winsock2.h>
#include <windows.h>
#include <ws2tcpip.h>

#else

#include <netinet/ip.h>

#endif

#ifdef __cplusplus
extern "C" {
#endif

#define TOX_MAX_NAME_LENGTH 128
#define TOX_MAX_STATUSMESSAGE_LENGTH 128
#define TOX_CLIENT_ID_SIZE 32

#define TOX_FRIEND_ADDRESS_SIZE (TOX_CLIENT_ID_SIZE + sizeof(uint32_t) + sizeof(uint16_t))

#define TOX_PORTRANGE_FROM 33445
#define TOX_PORTRANGE_TO   33455
#define TOX_PORT_DEFAULT   TOX_PORTRANGE_FROM

typedef union {
    uint8_t  c[4];
    uint16_t s[2];
    uint32_t i;
} tox_IP4;


typedef struct in6_addr tox_IP6;

typedef struct {
    sa_family_t family;
    union {
        tox_IP4 ip4;
        tox_IP6 ip6;
    };
} tox_IPAny;

typedef union {
    struct {
        tox_IP4  ip;
        uint16_t port;
        /* Not used for anything right now. */
        uint16_t padding;
    };
    uint8_t uint8[8];
} tox_IP4_Port;

/* will replace IP_Port as soon as the complete infrastructure is in place
 * removed the unused union and padding also */
typedef struct {
    tox_IPAny ip;
    uint16_t  port;
} tox_IPAny_Port;

/* #undef TOX_ENABLE_IPV6 */
#define TOX_ENABLE_IPV6
#ifdef TOX_ENABLE_IPV6
#define TOX_ENABLE_IPV6_DEFAULT 1
typedef tox_IPAny tox_IP;
typedef tox_IPAny_Port tox_IP_Port;
#else
#define TOX_ENABLE_IPV6_DEFAULT 0
typedef tox_IP4 tox_IP;
typedef tox_IP4_Port tox_IP_Port;
#endif


/* Errors for m_addfriend
 * FAERR - Friend Add Error
 */
enum {
    TOX_FAERR_TOOLONG = -1,
    TOX_FAERR_NOMESSAGE = -2,
    TOX_FAERR_OWNKEY = -3,
    TOX_FAERR_ALREADYSENT = -4,
    TOX_FAERR_UNKNOWN = -5,
    TOX_FAERR_BADCHECKSUM = -6,
    TOX_FAERR_SETNEWNOSPAM = -7,
    TOX_FAERR_NOMEM = -8
};

/* USERSTATUS -
 * Represents userstatuses someone can have.
 */
typedef enum {
    TOX_USERSTATUS_NONE,
    TOX_USERSTATUS_AWAY,
    TOX_USERSTATUS_BUSY,
    TOX_USERSTATUS_INVALID
}
TOX_USERSTATUS;

typedef void Tox;

/*  return FRIEND_ADDRESS_SIZE byte address to give to others.
 * format: [client_id (32 bytes)][nospam number (4 bytes)][checksum (2 bytes)]
 */
void tox_getaddress(Tox *tox, uint8_t *address);

/* Add a friend.
 * Set the data that will be sent along with friend request.
 * address is the address of the friend (returned by getaddress of the friend you wish to add) it must be FRIEND_ADDRESS_SIZE bytes. TODO: add checksum.
 * data is the data and length is the length.
 *
 *  return the friend number if success.
 *  return TOX_FA_TOOLONG if message length is too long.
 *  return TOX_FAERR_NOMESSAGE if no message (message length must be >= 1 byte).
 *  return TOX_FAERR_OWNKEY if user's own key.
 *  return TOX_FAERR_ALREADYSENT if friend request already sent or already a friend.
 *  return TOX_FAERR_UNKNOWN for unknown error.
 *  return TOX_FAERR_BADCHECKSUM if bad checksum in address.
 *  return TOX_FAERR_SETNEWNOSPAM if the friend was already there but the nospam was different.
 *  (the nospam for that friend was set to the new one).
 *  return TOX_FAERR_NOMEM if increasing the friend list size fails.
 */
int tox_addfriend(Tox *tox, uint8_t *address, uint8_t *data, uint16_t length);


/* Add a friend without sending a friendrequest.
 *  return the friend number if success.
 *  return -1 if failure.
 */
int tox_addfriend_norequest(Tox *tox, uint8_t *client_id);

/*  return the friend id associated to that client id.
    return -1 if no such friend */
int tox_getfriend_id(Tox *tox, uint8_t *client_id);

/* Copies the public key associated to that friend id into client_id buffer.
 * Make sure that client_id is of size CLIENT_ID_SIZE.
 *  return 0 if success.
 *  return -1 if failure.
 */
int tox_getclient_id(Tox *tox, int friend_id, uint8_t *client_id);

/* Remove a friend. */
int tox_delfriend(Tox *tox, int friendnumber);

/* Checks friend's connecting status.
 *
 *  return 1 if friend is connected to us (Online).
 *  return 0 if friend is not connected to us (Offline).
 *  return -1 on failure.
 */
int tox_get_friend_connectionstatus(Tox *tox, int friendnumber);

/* Checks if there exists a friend with given friendnumber.
 *
 *  return 1 if friend exists.
 *  return 0 if friend doesn't exist.
 */
int tox_friend_exists(Tox *tox, int friendnumber);

/* Send a text chat message to an online friend.
 *
 *  return the message id if packet was successfully put into the send queue.
 *  return 0 if it was not.
 *
 * You will want to retain the return value, it will be passed to your read receipt callback
 * if one is received.
 * m_sendmessage_withid will send a message with the id of your choosing,
 * however we can generate an id for you by calling plain m_sendmessage.
 */
uint32_t tox_sendmessage(Tox *tox, int friendnumber, uint8_t *message, uint32_t length);
uint32_t tox_sendmessage_withid(Tox *tox, int friendnumber, uint32_t theid, uint8_t *message, uint32_t length);

/* Send an action to an online friend.
 *
 *  return 1 if packet was successfully put into the send queue.
 *  return 0 if it was not.
 */
int tox_sendaction(Tox *tox, int friendnumber, uint8_t *action, uint32_t length);

/* Set our nickname.
 * name must be a string of maximum MAX_NAME_LENGTH length.
 * length must be at least 1 byte.
 * length is the length of name with the NULL terminator.
 *
 *  return 0 if success.
 *  return -1 if failure.
 */
int tox_setname(Tox *tox, uint8_t *name, uint16_t length);

/*
 * Get your nickname.
 * m - The messanger context to use.
 * name - Pointer to a string for the name.
 * nlen - The length of the string buffer.
 *
 *  return length of name.
 *  return 0 on error.
 */
uint16_t tox_getselfname(Tox *tox, uint8_t *name, uint16_t nlen);

/* Get name of friendnumber and put it in name.
 * name needs to be a valid memory location with a size of at least MAX_NAME_LENGTH (128) bytes.
 *
 *  return length of name (with the NULL terminator) if success.
 *  return -1 if failure.
 */
int tox_getname(Tox *tox, int friendnumber, uint8_t *name);

/* Set our user status.
 * You are responsible for freeing status after.
 *
 *  returns 0 on success.
 *  returns -1 on failure.
 */
int tox_set_statusmessage(Tox *tox, uint8_t *status, uint16_t length);
int tox_set_userstatus(Tox *tox, TOX_USERSTATUS status);

/*  return the length of friendnumber's status message, including null.
 *  Pass it into malloc
 */
int tox_get_statusmessage_size(Tox *tox, int friendnumber);

/* Copy friendnumber's status message into buf, truncating if size is over maxlen.
 * Get the size you need to allocate from m_get_statusmessage_size.
 * The self variant will copy our own status message.
 *
 * returns the length of the copied data on success
 * retruns -1 on failure.
 */
int tox_copy_statusmessage(Tox *tox, int friendnumber, uint8_t *buf, uint32_t maxlen);
int tox_copy_self_statusmessage(Tox *tox, uint8_t *buf, uint32_t maxlen);

/*  return one of USERSTATUS values.
 *  Values unknown to your application should be represented as USERSTATUS_NONE.
 *  As above, the self variant will return our own USERSTATUS.
 *  If friendnumber is invalid, this shall return USERSTATUS_INVALID.
 */
TOX_USERSTATUS tox_get_userstatus(Tox *tox, int friendnumber);
TOX_USERSTATUS tox_get_selfuserstatus(Tox *tox);

/* Sets whether we send read receipts for friendnumber.
 * This function is not lazy, and it will fail if yesno is not (0 or 1).
 */
void tox_set_sends_receipts(Tox *tox, int friendnumber, int yesno);

/* Allocate and return a list of valid friend id's. List must be freed by the
 * caller.
 *
 * retun 0 if success.
 * return -1 if failure.
 */
int tox_get_friendlist(void *tox, int **out_list, uint32_t *out_list_length);

/* Set the function that will be executed when a friend request is received.
 *  Function format is function(uint8_t * public_key, uint8_t * data, uint16_t length)
 */
void tox_callback_friendrequest(Tox *tox, void (*function)(uint8_t *, uint8_t *, uint16_t, void *), void *userdata);

/* Set the function that will be executed when a message from a friend is received.
 *  Function format is: function(int friendnumber, uint8_t * message, uint32_t length)
 */
void tox_callback_friendmessage(Tox *tox, void (*function)(Tox *tox, int, uint8_t *, uint16_t, void *),
                                void *userdata);

/* Set the function that will be executed when an action from a friend is received.
 *  Function format is: function(int friendnumber, uint8_t * action, uint32_t length)
 */
void tox_callback_action(Tox *tox, void (*function)(Tox *tox, int, uint8_t *, uint16_t, void *), void *userdata);

/* Set the callback for name changes.
 *  function(int friendnumber, uint8_t *newname, uint16_t length)
 *  You are not responsible for freeing newname
 */
void tox_callback_namechange(Tox *tox, void (*function)(Tox *tox, int, uint8_t *, uint16_t, void *),
                             void *userdata);

/* Set the callback for status message changes.
 *  function(int friendnumber, uint8_t *newstatus, uint16_t length)
 *  You are not responsible for freeing newstatus.
 */
void tox_callback_statusmessage(Tox *tox, void (*function)(Tox *tox, int, uint8_t *, uint16_t, void *),
                                void *userdata);

/* Set the callback for status type changes.
 *  function(int friendnumber, USERSTATUS kind)
 */
void tox_callback_userstatus(Tox *tox, void (*function)(Tox *tox, int, TOX_USERSTATUS, void *), void *userdata);

/* Set the callback for read receipts.
 *  function(int friendnumber, uint32_t receipt)
 *
 *  If you are keeping a record of returns from m_sendmessage;
 *  receipt might be one of those values, meaning the message
 *  has been received on the other side.
 *  Since core doesn't track ids for you, receipt may not correspond to any message.
 *  In that case, you should discard it.
 */
void tox_callback_read_receipt(Tox *tox, void (*function)(Tox *tox, int, uint32_t, void *), void *userdata);

/* Set the callback for connection status changes.
 *  function(int friendnumber, uint8_t status)
 *
 *  Status:
 *    0 -- friend went offline after being previously online
 *    1 -- friend went online
 *
 *  NOTE: This callback is not called when adding friends, thus the "after
 *  being previously online" part. it's assumed that when adding friends,
 *  their connection status is offline.
 */
void tox_callback_connectionstatus(Tox *tox, void (*function)(Tox *tox, int, uint8_t, void *), void *userdata);

<<<<<<< HEAD
/*
 * Use these two functions to bootstrap the client.
=======
/**********GROUP CHAT FUNCTIONS: WARNING WILL BREAK A LOT************/

/* Set the callback for group invites.
 *
 *  Function(Tox *tox, int friendnumber, uint8_t *group_public_key, void *userdata)
 */
void tox_callback_group_invite(Tox *tox, void (*function)(Tox *tox, int, uint8_t *, void *), void *userdata);

/* Set the callback for group messages.
 *
 *  Function(Tox *tox, int groupnumber, uint8_t * message, uint16_t length, void *userdata)
 */
void tox_callback_group_message(Tox *tox, void (*function)(Tox *tox, int, uint8_t *, uint16_t, void *),
                                void *userdata);

/* Creates a new groupchat and puts it in the chats array.
 *
 * return group number on success.
 * return -1 on failure.
 */
int tox_add_groupchat(Tox *tox);

/* Delete a groupchat from the chats array.
 *
 * return 0 on success.
 * return -1 if failure.
 */
int tox_del_groupchat(Tox *tox, int groupnumber);

/* invite friendnumber to groupnumber
 * return 0 on success
 * return -1 on failure
 */
int tox_invite_friend(Tox *tox, int friendnumber, int groupnumber);

/* Join a group (you need to have been invited first.)
 *
 * returns group number on success
 * returns -1 on failure.
 */
int tox_join_groupchat(Tox *tox, int friendnumber, uint8_t *friend_group_public_key);


/* send a group message
 * return 0 on success
 * return -1 on failure
 */
int tox_group_message_send(Tox *tox, int groupnumber, uint8_t *message, uint32_t length);



/******************END OF GROUP CHAT FUNCTIONS************************/

/* Use this function to bootstrap the client.
 * Sends a get nodes request to the given node with ip port and public_key.
>>>>>>> f8b979a9
 */
/* Sends a "get nodes" request to the given node with ip, port and public_key
 *   to setup connections
 */
void tox_bootstrap_from_ip(Tox *tox, tox_IP_Port ip_port, uint8_t *public_key);
/* Resolves address into an IP address. If successful, sends a "get nodes"
 *   request to the given node with ip, port and public_key to setup connections
 *
 * address can be a hostname or an IP address (IPv4 or IPv6).
 * if ipv6enabled is 0 (zero), the resolving sticks STRICTLY to IPv4 addresses
 * if ipv6enabled is not 0 (zero), the resolving looks for IPv6 addresses first,
 *   then IPv4 addresses.
 * 
 *  returns 1 if the address could be converted into an IP address
 *  returns 0 otherwise
 */
int tox_bootstrap_from_address(Tox *tox, const char *address, uint8_t ipv6enabled,
                      uint16_t port, uint8_t *public_key);

/*  return 0 if we are not connected to the DHT.
 *  return 1 if we are.
 */
int tox_isconnected(Tox *tox);

/*
 *  Run this function at startup.
 *
 * Initializes a tox structure
 *  The type of communication socket depends on ipv6enabled:
 *  If set to 0 (zero), creates an IPv4 socket which subsequently only allows
 *    IPv4 communication
 *  If set to anything else, creates an IPv6 socket which allows both IPv4 AND
 *    IPv6 communication
 *
 *  return allocated instance of tox on success.
 *  return 0 if there are problems.
 */
Tox *tox_new(uint8_t ipv6enabled);

/* Run this before closing shop.
 * Free all datastructures. */
void tox_kill(Tox *tox);

/* The main loop that needs to be run at least 20 times per second. */
void tox_do(Tox *tox);

/* SAVING AND LOADING FUNCTIONS: */

/*  return size of messenger data (for saving). */
uint32_t tox_size(Tox *tox);

/* Save the messenger in data (must be allocated memory of size Messenger_size()). */
void tox_save(Tox *tox, uint8_t *data);

/* Load the messenger from data of size length. */
int tox_load(Tox *tox, uint8_t *data, uint32_t length);


#ifdef __cplusplus
}
#endif

#endif<|MERGE_RESOLUTION|>--- conflicted
+++ resolved
@@ -342,10 +342,6 @@
  */
 void tox_callback_connectionstatus(Tox *tox, void (*function)(Tox *tox, int, uint8_t, void *), void *userdata);
 
-<<<<<<< HEAD
-/*
- * Use these two functions to bootstrap the client.
-=======
 /**********GROUP CHAT FUNCTIONS: WARNING WILL BREAK A LOT************/
 
 /* Set the callback for group invites.
@@ -399,9 +395,8 @@
 
 /******************END OF GROUP CHAT FUNCTIONS************************/
 
-/* Use this function to bootstrap the client.
- * Sends a get nodes request to the given node with ip port and public_key.
->>>>>>> f8b979a9
+/*
+ * Use these two functions to bootstrap the client.
  */
 /* Sends a "get nodes" request to the given node with ip, port and public_key
  *   to setup connections
