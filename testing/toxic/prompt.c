--- conflicted
+++ resolved
@@ -168,13 +168,8 @@
       break;
     }
   }
-<<<<<<< HEAD
   else if(!strcmp(cmd, "clear")) {
       wclear(self->window);
-=======
-  else if (!strcmp(cmd, "clear")) {
-    wclear(self->window);
->>>>>>> 663764e0
   }
   else if(!strcmp(cmd, "help")) {
       wclear(self->window);
@@ -335,7 +330,6 @@
   wprintw(self->window, "Commands:\n");
   wattroff(self->window, A_BOLD);
   
-<<<<<<< HEAD
     wprintw(self->window, "      connect <ip> <port> <key> : Connect to DHT server\n");
     wprintw(self->window, "      add <id> <message>        : Add friend\n");
     wprintw(self->window, "      status <message>          : Set your status\n");
@@ -345,18 +339,6 @@
     wprintw(self->window, "      quit/exit                 : Exit program\n");
     wprintw(self->window, "      help                      : Print this message again\n");
     wprintw(self->window, "      clear                     : Clear this window\n"); 
-=======
-  wprintw(self->window, "      connect <ip> <port> <key> : Connect to DHT server\n");
-  wprintw(self->window, "      add <id> <message>        : Add friend\n");
-  wprintw(self->window, "      status <message>          : Set your status\n");
-  wprintw(self->window, "      nick <nickname>           : Set your nickname\n");
-  wprintw(self->window, "      accept <number>           : Accept friend request\n");
-  wprintw(self->window, "      myid                      : Print your ID\n");
-  wprintw(self->window, "      clear                     : Clear this window\n");
-  wprintw(self->window, "      quit/exit                 : Exit program\n");
-  wprintw(self->window, "      help                      : Print this message again\n");
-
->>>>>>> 663764e0
 
   wattron(self->window, A_BOLD);
   wprintw(self->window, "TIP: Use the TAB key to navigate through the tabs.\n\n");
