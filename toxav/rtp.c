/*
 * Copyright © 2016-2017 The TokTok team.
 * Copyright © 2013-2015 Tox project.
 *
 * This file is part of Tox, the free peer to peer instant messenger.
 *
 * Tox is free software: you can redistribute it and/or modify
 * it under the terms of the GNU General Public License as published by
 * the Free Software Foundation, either version 3 of the License, or
 * (at your option) any later version.
 *
 * Tox is distributed in the hope that it will be useful,
 * but WITHOUT ANY WARRANTY; without even the implied warranty of
 * MERCHANTABILITY or FITNESS FOR A PARTICULAR PURPOSE.  See the
 * GNU General Public License for more details.
 *
 * You should have received a copy of the GNU General Public License
 * along with Tox.  If not, see <http://www.gnu.org/licenses/>.
 */
#ifdef HAVE_CONFIG_H
#include "config.h"
#endif /* HAVE_CONFIG_H */

#include "rtp.h"

#include "bwcontroller.h"
#include "video.h"
#include "audio.h"
#include "dummy_ntp.h"

#include "../toxcore/Messenger.h"
#include "../toxcore/network.h"
#include "../toxcore/logger.h"
#include "../toxcore/util.h"
#include "../toxcore/mono_time.h"

#include <assert.h>
#include <errno.h>
#include <stdlib.h>


#define DISABLE_H264_ENCODER_FEATURE    0


enum {
    /**
     * The number of milliseconds we want to keep a keyframe in the buffer for,
     * even though there are no free slots for incoming frames.
     */
    VIDEO_KEEP_KEYFRAME_IN_BUFFER_FOR_MS = 20,
};

int TOXAV_SEND_VIDEO_LOSSLESS_PACKETS = 0;


// allocate_len is NOT including header!
static struct RTPMessage *new_message(const struct RTPHeader *header, size_t allocate_len, const uint8_t *data,
                                      uint16_t data_length)
{
    assert(allocate_len >= data_length);
    struct RTPMessage *msg = (struct RTPMessage *)calloc(1, sizeof(struct RTPMessage) + allocate_len);

    if (msg == NULL) {
        return NULL;
    }

    msg->len = data_length; // result without header
    msg->header = *header;
    memcpy(msg->data, data, msg->len);
    return msg;
}

enum {
    /**
     * Instruct the caller to clear slot 0.
     */
    GET_SLOT_RESULT_DROP_OLDEST_SLOT = -1,
    /**
     * Instruct the caller to drop the incoming packet.
     */
    GET_SLOT_RESULT_DROP_INCOMING = -2,
};

/**
 * Find the next free slot in work_buffer for the incoming data packet.
 *
 * - If the data packet belongs to a frame thats already in the work_buffer then
 *   use that slot.
 * - If there is no free slot return GET_SLOT_RESULT_DROP_OLDEST_SLOT.
 * - If the data packet is too old return GET_SLOT_RESULT_DROP_INCOMING.
 *
 * If there is a keyframe beeing assembled in slot 0, keep it a bit longer and
 * do not kick it out right away if all slots are full instead kick out the new
 * incoming interframe.
 */
static int8_t get_slot(Logger *log, struct RTPWorkBufferList *wkbl, bool is_keyframe,
                       const struct RTPHeader *header, bool is_multipart)
{

    if (wkbl->next_free_entry == 0) {
        // the work buffer is completely empty
        // just return the first slot then
        LOGGER_DEBUG(log, "get_slot:work buffer empty");
        return 0;
    }

    if (is_multipart) {
        // This RTP message is part of a multipart frame, so we try to find an
        // existing slot with the previous parts of the frame in it.
        for (uint8_t i = 0; i < wkbl->next_free_entry; i++) {
            const struct RTPWorkBuffer *slot = &wkbl->work_buffer[i];

            if ((slot->buf->header.sequnum == header->sequnum) && (slot->buf->header.timestamp == header->timestamp)) {
                // Sequence number and timestamp match, so this slot belongs to
                // the same frame.
                //
                // In reality, these will almost certainly either both match or
                // both not match. Only if somehow there were 65535 frames
                // between, the timestamp will matter.
                LOGGER_DEBUG(log, "get_slot:found slot num %d", (int)i);
                return i;
            }
        }
    }

    // The message may or may not be part of a multipart frame.
    //
    // If it is part of a multipart frame, then this is an entirely new frame
    // for which we did not have a slot *or* the frame is so old that its slot
    // has been evicted by now.
    //
    //        |----------- time ----------->
    //        _________________
    // slot 0 |               |
    //        -----------------
    //                     _________________
    // slot 1              |               |
    //                     -----------------
    //                ____________
    // slot 2         |          | -> frame too old, drop
    //                ------------
    //
    //
    //
    //        |----------- time ----------->
    //        _________________
    // slot 0 |               |
    //        -----------------
    //                     _________________
    // slot 1              |               |
    //                     -----------------
    //                              ____________
    // slot 2                       |          | -> ok, start filling in a new slot
    //                              ------------

    // If there is a free slot:
    if (wkbl->next_free_entry < USED_RTP_WORKBUFFER_COUNT) {
        // If there is at least one filled slot:
        if (wkbl->next_free_entry > 0) {
            // Get the most recently filled slot.
            const struct RTPWorkBuffer *slot = &wkbl->work_buffer[wkbl->next_free_entry - 1];

#if 0

            // If the incoming packet is older than our newest slot, drop it.
            // This is the first situation in the above diagram.
            if (slot->buf->header.timestamp > header->timestamp) {
                LOGGER_DEBUG(log, "get_slot:workbuffer:2:timestamp too old");
                return GET_SLOT_RESULT_DROP_INCOMING;
            }

#endif
        }

        // Not all slots are filled, and the packet is newer than our most
        // recent slot, so it's a new frame we want to start assembling. This is
        // the second situation in the above diagram.
        LOGGER_DEBUG(log, "get_slot:slot=%d", (int)wkbl->next_free_entry);
        return wkbl->next_free_entry;
    }

#if 0

    // If the incoming frame is a key frame, then stop assembling the oldest
    // slot, regardless of whether there was a keyframe in that or not.
    if (is_keyframe) {
        LOGGER_DEBUG(log, "get_slot:is_keyframe:ret=%d", (int)GET_SLOT_RESULT_DROP_OLDEST_SLOT);
        return GET_SLOT_RESULT_DROP_OLDEST_SLOT;
    }

#endif

    // The incoming slot is not a key frame, so we look at slot 0 to see what to
    // do next.
    const struct RTPWorkBuffer *slot = &wkbl->work_buffer[0];

#if 0

    // The incoming frame is not a key frame, but the existing slot 0 is also
    // not a keyframe, so we stop assembling the existing frame and make space
    // for the new one.
    if (!slot->is_keyframe) {
        LOGGER_DEBUG(log, "get_slot:NOT is_keyframe:ret=%d", (int)GET_SLOT_RESULT_DROP_OLDEST_SLOT);
        return GET_SLOT_RESULT_DROP_OLDEST_SLOT;
    }

    // If this key frame is fully received, we also stop assembling and clear
    // slot 0.  This also means sending the frame to the decoder.
    if (slot->received_len == slot->buf->header.data_length_full) {
        LOGGER_DEBUG(log, "get_slot:recv len == data length full:ret=%d", (int)GET_SLOT_RESULT_DROP_OLDEST_SLOT);
        return GET_SLOT_RESULT_DROP_OLDEST_SLOT;
    }

    // This is a key frame, not fully received yet, but it's already much older
    // than the incoming frame, so we stop assembling it and send whatever part
    // we did receive to the decoder.
    if (slot->buf->header.timestamp + VIDEO_KEEP_KEYFRAME_IN_BUFFER_FOR_MS <= header->timestamp) {
        LOGGER_DEBUG(log, "get_slot:This is a key frame, not fully received yet:ret=%d", (int)GET_SLOT_RESULT_DROP_OLDEST_SLOT);
        return GET_SLOT_RESULT_DROP_OLDEST_SLOT;
    }

#endif

#if 0
    // This is a key frame, it's not too old yet, so we keep it in its slot for
    // a little longer.
    LOGGER_DEBUG(log, "keep KEYFRAME in workbuffer:GET_SLOT_RESULT_DROP_INCOMING:ret=%d",
                 (int)GET_SLOT_RESULT_DROP_INCOMING);
    return GET_SLOT_RESULT_DROP_INCOMING;
#endif

    return GET_SLOT_RESULT_DROP_OLDEST_SLOT;
}

/**
 * Returns an assembled frame (as much data as we currently have for this frame,
 * some pieces may be missing)
 *
 * If there are no frames ready, we return NULL. If this function returns
 * non-NULL, it transfers ownership of the message to the caller, i.e. the
 * caller is responsible for storing it elsewhere or calling free().
 */
static struct RTPMessage *process_frame(Logger *log, struct RTPWorkBufferList *wkbl, uint8_t slot_id)
{
    assert(wkbl->next_free_entry >= 0);

    LOGGER_DEBUG(log, "process_frame:slot_id=%d", (int)slot_id);

    if (wkbl->next_free_entry == 0) {
        // There are no frames in any slot.
        LOGGER_DEBUG(log, "process_frame:workbuffer empty");
        return NULL;
    }

#if 0

    // Slot 0 contains a key frame, slot_id points at an interframe that is
    // relative to that key frame, so we don't use it yet.
    if (wkbl->work_buffer[0].is_keyframe && slot_id != 0) {
        LOGGER_DEBUG(log, "process_frame:KEYFRAME waiting in slot 0");
        return NULL;
    }

#endif

    // Either slot_id is 0 and slot 0 is a key frame, or there is no key frame
    // in slot 0 (and slot_id is anything).
    struct RTPWorkBuffer *const slot = &wkbl->work_buffer[slot_id];

    // Move ownership of the frame out of the slot into m_new.
    struct RTPMessage *const m_new = slot->buf;
    LOGGER_DEBUG(log, "process_frame:1:m_new=%p", (void *)m_new);

    if (m_new) {
        LOGGER_DEBUG(log, "process_frame:1:m_new seq#=%d", (int)m_new->header.sequnum);
    }

    slot->buf = NULL;

    assert(wkbl->next_free_entry >= 1);

    if (slot_id != wkbl->next_free_entry - 1) {
        // The slot is not the last slot, so we created a gap. We move all the
        // entries after it one step up.
        LOGGER_DEBUG(log, "process_frame:We move all entries after it one step up");

        for (uint8_t i = slot_id; i < wkbl->next_free_entry - 1; i++) {
            // Move entry (i+1) into entry (i).
            LOGGER_DEBUG(log, "process_frame:move %d -> %d", (int)(i + 1), (int)i);
            wkbl->work_buffer[i] = wkbl->work_buffer[i + 1];
        }
    }

    // We now have a free entry at the end of the array.
    LOGGER_DEBUG(log, "process_frame:cur next_free_entry=%d", (int)wkbl->next_free_entry);
    wkbl->next_free_entry--;
    LOGGER_DEBUG(log, "process_frame:new next_free_entry=%d", (int)wkbl->next_free_entry);

    // Clear the newly freed entry.
    const struct RTPWorkBuffer empty = {0};
    wkbl->work_buffer[wkbl->next_free_entry] = empty;

    if (m_new) {
        LOGGER_DEBUG(log, "process_frame:2:m_new seq#=%d", (int)m_new->header.sequnum);
    }

    // Move ownership of the frame to the caller.
    return m_new;
}

/**
 * @param log A logger.
 * @param wkbl The list of in-progress frames, i.e. all the slots.
 * @param slot_id The slot we want to fill the data into.
 * @param is_keyframe Whether the data is part of a key frame.
 * @param header The RTP header from the incoming packet.
 * @param incoming_data The pure payload without header.
 * @param incoming_data_length The length in bytes of the incoming data payload.
 */
static bool fill_data_into_slot(Logger *log, struct RTPWorkBufferList *wkbl, const uint8_t slot_id, bool is_keyframe,
                                const struct RTPHeader *header, const uint8_t *incoming_data, uint16_t incoming_data_length)
{
    // We're either filling the data into an existing slot, or in a new one that
    // is the next free entry.
    assert(slot_id <= wkbl->next_free_entry);
    struct RTPWorkBuffer *const slot = &wkbl->work_buffer[slot_id];

    assert(header != NULL);
    // ** // assert(is_keyframe == (bool)(header->flags & RTP_KEY_FRAME));

    if (slot->received_len == 0) {
        assert(slot->buf == NULL);

        // No data for this slot has been received, yet, so we create a new
        // message for it with enough memory for the entire frame.
        struct RTPMessage *msg = (struct RTPMessage *)calloc(1, sizeof(struct RTPMessage) + header->data_length_full);

        if (msg == NULL) {
            LOGGER_DEBUG(log, "Out of memory while trying to allocate for frame of size %u\n",
                         (unsigned)header->data_length_full);
            // Out of memory: throw away the incoming data.
            return false;
        }

        // Unused in the new video receiving code, as it's 16 bit and can't hold
        // the full length of large frames. Instead, we use slot->received_len.
        msg->len = 0;
        msg->header = *header;

        slot->buf = msg;
        slot->is_keyframe = is_keyframe;
        slot->received_len = 0;

        assert(wkbl->next_free_entry < USED_RTP_WORKBUFFER_COUNT);
        wkbl->next_free_entry++;
    }

    // We already checked this when we received the packet, but we rely on it
    // here, so assert again.
    if (header->offset_full >= header->data_length_full) {
        LOGGER_DEBUG(log, "offset_full:%d < data_length_full:%d\n", (int)header->offset_full, (int)header->data_length_full);
    }

    // ***** // assert(header->offset_full < header->data_length_full);

    // Copy the incoming chunk of data into the correct position in the full
    // frame data array.
    memcpy(
        slot->buf->data + header->offset_full,
        incoming_data,
        incoming_data_length
    );

    // Update the total received length of this slot.
    slot->received_len += incoming_data_length;

    // Update received length also in the header of the message, for later use.
    slot->buf->header.received_length_full = slot->received_len;

    LOGGER_DEBUG(log, "FPATH:slot num=%d:VSEQ:%d %d/%d", slot_id, (int)header->sequnum,
                 (int)slot->received_len, (int)header->data_length_full);

    return slot->received_len == header->data_length_full;
}

#if 0
static void update_bwc_values(Logger *log, RTPSession *session, const struct RTPMessage *msg)
{
    if (session->first_packets_counter < DISMISS_FIRST_LOST_VIDEO_PACKET_COUNT) {
        session->first_packets_counter++;
    } else {
        uint32_t data_length_full = msg->header.data_length_full; // without header
        uint32_t received_length_full = msg->header.received_length_full; // without header
        bwc_add_recv(session->bwc, data_length_full);

        if (received_length_full < data_length_full) {
            LOGGER_DEBUG(log, "BWC: full length=%u received length=%d", data_length_full, received_length_full);
            bwc_add_lost_v3(session->bwc, (data_length_full - received_length_full), false);
        }
    }
}
#endif

/**
 * Handle a single RTP video packet.
 *
 * The packet may or may not be part of a multipart frame. This function will
 * find out and handle it appropriately.
 *
 * @param session The current RTP session with:
 *   session->mcb == vc_queue_message() // this function is called from here
 *   session->mp == struct RTPMessage *
 *   session->cs == call->video.second // == VCSession created by vc_new() call
 * @param header The RTP header deserialised from the packet.
 * @param incoming_data The packet data *not* header, i.e. this is the actual
 *   payload.
 * @param incoming_data_length The packet length *not* including header, i.e.
 *   this is the actual payload length.
 * @param log A logger.
 *
 * @return -1 on error, 0 on success.
 */
static int handle_video_packet(RTPSession *session, const struct RTPHeader *header,
                               const uint8_t *incoming_data, uint16_t incoming_data_length, Logger *log)
{
    // Full frame length in bytes. The frame may be split into multiple packets,
    // but this value is the complete assembled frame size.
    const uint32_t full_frame_length = header->data_length_full;

    // Current offset in the frame. If this is the first packet of a multipart
    // frame or it's not a multipart frame, then this value is 0.
    const uint32_t offset = header->offset_full; // without header

    LOGGER_DEBUG(log, "FPATH:%d", (int)header->sequnum);

    // sanity checks ---------------
    if (full_frame_length == 0) {
        LOGGER_DEBUG(log, "EE:1:VSEQ:%d", (int)header->sequnum);
        return -1;
    }

    if (offset == full_frame_length) {
        LOGGER_DEBUG(log, "EE:2:VSEQ:%d", (int)header->sequnum);
        return -1;
    }

    if (offset > full_frame_length) {
        LOGGER_DEBUG(log, "EE:3:VSEQ:%d", (int)header->sequnum);
        return -1;
    }

    LOGGER_DEBUG(log, "II:4:VSEQ:%d", (int)header->sequnum);

    LOGGER_DEBUG(log, "FPATH:%d", (int)header->sequnum);

    // sanity checks ---------------

    // The sender tells us whether this is a key frame.
    const bool is_keyframe = 0; // (header->flags & RTP_KEY_FRAME) != 0;

    LOGGER_DEBUG(log, "-- handle_video_packet -- full lens=%u len=%u offset=%u is_keyframe=%s",
                 (unsigned)incoming_data_length, (unsigned)full_frame_length, (unsigned)offset, is_keyframe ? "K" : ".");
    LOGGER_DEBUG(log, "wkbl->next_free_entry:003=%d", session->work_buffer_list->next_free_entry);

    const bool is_multipart = (full_frame_length != incoming_data_length);

    /* The message was sent in single part */
    int8_t slot_id = get_slot(log, session->work_buffer_list, is_keyframe, header, is_multipart);
    LOGGER_DEBUG(log, "II:5:slot num=%d:VSEQ:%d", slot_id, (int)header->sequnum);

    LOGGER_DEBUG(log, "FPATH:%d slot=%d", (int)header->sequnum, slot_id);


    // get_slot told us to drop the packet, so we ignore it.
    if (slot_id == GET_SLOT_RESULT_DROP_INCOMING) {
        LOGGER_DEBUG(log, "FPATH:%d slot=%d", (int)header->sequnum, slot_id);
        LOGGER_DEBUG(log, "EE:6:VSEQ:%d", (int)header->sequnum);
        return -1;
    }

    // get_slot said there is no free slot.
    if (slot_id == GET_SLOT_RESULT_DROP_OLDEST_SLOT) {
        LOGGER_DEBUG(log, "there was no free slot, so we process the oldest frame");
        LOGGER_DEBUG(log, "II:7:slot num=%d:VSEQ:%d", slot_id, (int)header->sequnum);

        LOGGER_DEBUG(log, "FPATH:%d slot=%d", (int)header->sequnum, slot_id);

        // We now own the frame.
        struct RTPMessage *m_new = process_frame(log, session->work_buffer_list, 0);

        // The process_frame function returns NULL if there is no slot 0, i.e.
        // the work buffer list is completely empty. It can't be empty, because
        // get_slot just told us it's full, so process_frame must return non-null.
        assert(m_new != NULL);

        LOGGER_DEBUG(log, "FPATH:slot=%d VSEQ:%d:m_new=%p", slot_id, (int)m_new->header.sequnum, (void *)m_new);


        // LOGGER_DEBUG(log, "-- handle_video_packet -- CALLBACK-001a b0=%d b1=%d", (int)m_new->data[0], (int)m_new->data[1]);
        //**// update_bwc_values(log, session, m_new);
        // Pass ownership of m_new to the callback.
        session->mcb(session->cs, m_new);
        // Now we no longer own m_new.
        m_new = NULL;

        // Now we must have a free slot, so we either get that slot, i.e. >= 0,
        // or get told to drop the incoming packet if it's too old.
        slot_id = get_slot(log, session->work_buffer_list, is_keyframe, header, /* is_multipart */false);

        LOGGER_DEBUG(log, "FPATH:9.0:slot num=%d:VSEQ:%d", slot_id, (int)header->sequnum);

        if (slot_id == GET_SLOT_RESULT_DROP_INCOMING) {
            // The incoming frame is too old, so we drop it.
            LOGGER_DEBUG(log, "FPATH:9:slot num=%d:VSEQ:%d", slot_id, (int)header->sequnum);
            return -1;
        }
    }

    // We must have a valid slot here.
    assert(slot_id >= 0);

    LOGGER_DEBUG(log, "fill_data_into_slot.");

    // fill in this part into the slot buffer at the correct offset
    if (!fill_data_into_slot(
                log,
                session->work_buffer_list,
                slot_id,
                is_keyframe,
                header,
                incoming_data,
                incoming_data_length)) {

        LOGGER_DEBUG(log, "FPATH:10:slot num=%d:VSEQ:%d", slot_id, (int)header->sequnum);

        return -1;
    } else {
        LOGGER_DEBUG(log, "FPATH:10c:slot num=%d:VSEQ:%d *message_complete*",
                     slot_id, (int)header->sequnum);
    }

    if (slot_id > 0) {
        // check if there are old messages lingering in the buffer
        struct RTPWorkBufferList *wkbl = session->work_buffer_list;
        struct RTPWorkBuffer *const slot0 = &wkbl->work_buffer[0];
        struct RTPMessage *const m_new0 = slot0->buf;
        struct RTPWorkBuffer *const slot2 = &wkbl->work_buffer[slot_id];
        struct RTPMessage *const m_new2 = slot2->buf;

#define LINGER_OLD_FRAMES_COUNT 2

        if ((m_new0) && (m_new2)) {
            if ((m_new0->header.sequnum + 2) < m_new2->header.sequnum) {
                LOGGER_DEBUG(log, "kick out:m_new0 seq#=%d", (int)m_new0->header.sequnum);
                // change slot_id to "0" to process oldest frame in buffer instead of current one
                struct RTPMessage *m_new = process_frame(log, session->work_buffer_list, slot_id);

                if (m_new) {
                    LOGGER_DEBUG(log, "FPATH:11x:slot num=%d:VSEQ:%d", slot_id, (int)m_new->header.sequnum);
                    session->mcb(session->cs, m_new);
                    m_new = NULL;
                }

                slot_id = 0;
            }
        }
    }

    struct RTPMessage *m_new = process_frame(log, session->work_buffer_list, slot_id);

    if (m_new) {

        LOGGER_DEBUG(log, "FPATH:11:slot num=%d:VSEQ:%d", slot_id, (int)m_new->header.sequnum);

        // LOGGER_DEBUG(log, "-- handle_video_packet -- CALLBACK-003a b0=%d b1=%d", (int)m_new->data[0], (int)m_new->data[1]);
        //**//update_bwc_values(log, session, m_new);
        session->mcb(session->cs, m_new);

        m_new = NULL;
    }

    LOGGER_DEBUG(log, "FPATH:12:slot num=%d:VSEQ:%d", slot_id, (int)header->sequnum);

    return 0;
}

/**
 * @return -1 on error, 0 on success.
 */
static int handle_rtp_packet(Messenger *m, uint32_t friendnumber, const uint8_t *data, uint16_t length, void *object)
{
    RTPSession *session = (RTPSession *)object;

    // Get the packet type.
    uint8_t packet_type = data[0];

    if (data[0] == PACKET_TOXAV_COMM_CHANNEL) {
        // LOGGER_ERROR(m->log, "RECVD:PACKET_TOXAV_COMM_CHANNEL:length=%d", (int)length);

        if (length >= 2) {
            if (data[1] == PACKET_TOXAV_COMM_CHANNEL_REQUEST_KEYFRAME) {
                if (session->cs) {
                    ((VCSession *)(session->cs))->send_keyframe_request_received = 1;
                }
            } else if (data[1] == PACKET_TOXAV_COMM_CHANNEL_HAVE_H264_VIDEO) {
                LOGGER_ERROR(m->log, "RECVD:PACKET_TOXAV_COMM_CHANNEL_HAVE_H264_VIDEO");

                if (session->cs) {
                    if (DISABLE_H264_ENCODER_FEATURE == 0) {
                        ((VCSession *)(session->cs))->h264_video_capabilities_received = 1;
                    }
                }
            } else if (data[1] == PACKET_TOXAV_COMM_CHANNEL_LESS_VIDEO_FPS) {
                if (session->cs) {
                    if ((data[2] > 1) && (data[2] < 10)) {
                        ((VCSession *)(session->cs))->skip_fps = data[2];
                    }

                    ((VCSession *)(session->cs))->skip_fps_duration_until_ts = current_time_monotonic() + TOXAV_SKIP_FPS_RELEASE_AFTER_MS;
                }
            } else if (data[1] == PACKET_TOXAV_COMM_CHANNEL_DUMMY_NTP_REQUEST) {

                uint32_t pkg_buf_len = (sizeof(uint32_t) * 3) + 2;
                uint8_t pkg_buf[pkg_buf_len];
                pkg_buf[0] = PACKET_TOXAV_COMM_CHANNEL;
                pkg_buf[1] = PACKET_TOXAV_COMM_CHANNEL_DUMMY_NTP_ANSWER;
                uint32_t tmp = current_time_monotonic();
                pkg_buf[2] = data[2];
                pkg_buf[3] = data[3];
                pkg_buf[4] = data[4];
                pkg_buf[5] = data[5];
                //
                pkg_buf[6] = tmp >> 24 & 0xFF;
                pkg_buf[7] = tmp >> 16 & 0xFF;
                pkg_buf[8] = tmp >> 8  & 0xFF;
                pkg_buf[9] = tmp       & 0xFF;
                tmp = tmp + 1; // add 1 ms delay between receiving answer and sending response
                pkg_buf[10] = tmp >> 24 & 0xFF;
                pkg_buf[11] = tmp >> 16 & 0xFF;
                pkg_buf[12] = tmp >> 8  & 0xFF;
                pkg_buf[13] = tmp       & 0xFF;

                LOGGER_DEBUG(m->log, "RECVD:PACKET_TOXAV_COMM_CHANNEL_DUMMY_NTP_REQUEST: %d %d %d %d",
                             pkg_buf[6], pkg_buf[7], pkg_buf[8], pkg_buf[9]);

                int result = send_custom_lossless_packet(m, friendnumber, pkg_buf, pkg_buf_len);


            } else if (data[1] == PACKET_TOXAV_COMM_CHANNEL_DUMMY_NTP_ANSWER) {

                LOGGER_DEBUG(m->log, "RECVD:PACKET_TOXAV_COMM_CHANNEL_DUMMY_NTP_ANSWER: %d %d %d %d",
                             data[6], data[7], data[8], data[9]);


                ((VCSession *)(session->cs))->dummy_ntp_local_start =
                    ((uint32_t)(data[2]) << 24)
                    +
                    ((uint32_t)(data[3]) << 16)
                    +
                    ((uint32_t)(data[4]) << 8)
                    +
                    (data[5]);

                ((VCSession *)(session->cs))->dummy_ntp_remote_start =
                    ((uint32_t)data[6] << 24)
                    +
                    ((uint32_t)data[7] << 16)
                    +
                    ((uint32_t)data[8] << 8)
                    +
                    (data[9]);

                ((VCSession *)(session->cs))->dummy_ntp_remote_end =
                    ((uint32_t)data[10] << 24)
                    +
                    ((uint32_t)data[11] << 16)
                    +
                    ((uint32_t)data[12] << 8)
                    +
                    (data[13]);

                ((VCSession *)(session->cs))->dummy_ntp_local_end = current_time_monotonic();

                LOGGER_DEBUG(m->log, "DNTP:%d %d %d %d",
                             ((VCSession *)(session->cs))->dummy_ntp_local_start,
                             ((VCSession *)(session->cs))->dummy_ntp_remote_start,
                             ((VCSession *)(session->cs))->dummy_ntp_remote_end,
                             ((VCSession *)(session->cs))->dummy_ntp_local_end);

                int64_t offset_ = dntp_calc_offset(((VCSession *)(session->cs))->dummy_ntp_remote_start,
                                                   ((VCSession *)(session->cs))->dummy_ntp_remote_end,
                                                   ((VCSession *)(session->cs))->dummy_ntp_local_start,
                                                   ((VCSession *)(session->cs))->dummy_ntp_local_end);

                uint32_t roundtrip_ = dntp_calc_roundtrip_delay(((VCSession *)(session->cs))->dummy_ntp_remote_start,
                                      ((VCSession *)(session->cs))->dummy_ntp_remote_end,
                                      ((VCSession *)(session->cs))->dummy_ntp_local_start,
                                      ((VCSession *)(session->cs))->dummy_ntp_local_end);

#define NETWORK_ROUND_TRIP_FUZZ_THRESHOLD_MS 150

                if (roundtrip_ > ((VCSession *)(session->cs))->rountrip_time_ms) {
                    if (roundtrip_ > ((((VCSession *)(session->cs))->rountrip_time_ms) + NETWORK_ROUND_TRIP_FUZZ_THRESHOLD_MS)) {
                        ((VCSession *)(session->cs))->rountrip_time_ms = ((VCSession *)(session->cs))->rountrip_time_ms +
                                (NETWORK_ROUND_TRIP_FUZZ_THRESHOLD_MS / 2);
                    } else {
                        ((VCSession *)(session->cs))->rountrip_time_ms = roundtrip_;
                    }
                } else if (roundtrip_ < ((VCSession *)(session->cs))->rountrip_time_ms) {
                    if ((roundtrip_ + NETWORK_ROUND_TRIP_FUZZ_THRESHOLD_MS) < ((VCSession *)(session->cs))->rountrip_time_ms) {
                        ((VCSession *)(session->cs))->rountrip_time_ms = ((VCSession *)(session->cs))->rountrip_time_ms -
                                (NETWORK_ROUND_TRIP_FUZZ_THRESHOLD_MS / 2);
                    } else {
                        ((VCSession *)(session->cs))->rountrip_time_ms = roundtrip_;
                    }
                }

                LOGGER_DEBUG(m->log, "DNTP:offset=%ld roundtrip=%u", (long)offset_, roundtrip_);
                // LOGGER_WARNING(m->log, "DNTP:A:offset new=%lld", ((VCSession *)(session->cs))->timestamp_difference_to_sender);

                int64_t *ptmp = &(((VCSession *)(session->cs))->timestamp_difference_to_sender);

                bool res4 = dntp_drift(ptmp, offset_, (int64_t)800);
                LOGGER_DEBUG(m->log, "DNTP:*B*:offset new=%lu", (unsigned long)((VCSession *)(session->cs))->timestamp_difference_to_sender);
            }
        }

        return 0;
    }

    if (!session || length < RTP_HEADER_SIZE + 1) {
        LOGGER_WARNING(m->log, "No session or invalid length of received buffer!");
        return -1;
    }

    if (data[0] == PACKET_LOSSLESS_VIDEO) {
        packet_type = rtp_TypeVideo;
    }

    ++data;
    --length;

    // Unpack the header.
    struct RTPHeader header;
    rtp_header_unpack(data, &header);

    if (header.pt != packet_type % 128) {
        LOGGER_WARNING(m->log, "RTPHeader packet type and Tox protocol packet type did not agree: %d != %d",
                       header.pt, packet_type % 128);
        return -1;
    }

    if (header.pt != session->payload_type % 128) {
        LOGGER_WARNING(m->log, "RTPHeader packet type does not match this session's payload type: %d != %d",
                       header.pt, session->payload_type % 128);
        return -1;
    }

    if (header.offset_full >= header.data_length_full
            && (header.offset_full != 0 || header.data_length_full != 0)) {
        LOGGER_ERROR(m->log, "Invalid video packet: frame offset (%u) >= full frame length (%u)",
                     (unsigned)header.offset_full, (unsigned)header.data_length_full);
        return -1;
    }

    if (!(header.flags & RTP_LARGE_FRAME)) {
        if (header.offset_lower >= header.data_length_lower) {
            LOGGER_ERROR(m->log, "Invalid old protocol video packet: frame offset (%u) >= full frame length (%u)",
                         (unsigned)header.offset_lower, (unsigned)header.data_length_lower);
            return -1;
        }
    }

    LOGGER_DEBUG(m->log, "header.pt %d, video %d", (uint8_t)header.pt, (RTP_TYPE_VIDEO % 128));

    LOGGER_DEBUG(m->log, "rtp packet record time: %lu", (unsigned long)header.frame_record_timestamp);


    // check flag indicating that we have real record-timestamps for frames ---
    if ((header.flags & RTP_ENCODER_HAS_RECORD_TIMESTAMP) == 0) {
        if (header.pt == (rtp_TypeVideo % 128)) {
            LOGGER_DEBUG(m->log, "RTP_ENCODER_HAS_RECORD_TIMESTAMP:VV");
            ((VCSession *)(session->cs))->encoder_frame_has_record_timestamp = 0;
        } else if (header.pt == (rtp_TypeAudio % 128)) {
            LOGGER_DEBUG(m->log, "RTP_ENCODER_HAS_RECORD_TIMESTAMP:AA");
            ((ACSession *)(session->cs))->encoder_frame_has_record_timestamp = 0;
        }
    }

    // set flag indicating that we have real record-timestamps for frames ---

    // HINT: ask sender for dummy ntp values -------------
    if (
        (
            ((header.sequnum % 100) == 0)
            ||
            (header.sequnum < 30)
        )
        && (header.offset_lower == 0)) {
        uint32_t pkg_buf_len = (sizeof(uint32_t) * 3) + 2;
        uint8_t pkg_buf[pkg_buf_len];
        pkg_buf[0] = PACKET_TOXAV_COMM_CHANNEL;
        pkg_buf[1] = PACKET_TOXAV_COMM_CHANNEL_DUMMY_NTP_REQUEST;
        uint32_t tmp = current_time_monotonic();
        pkg_buf[2] = tmp >> 24 & 0xFF;
        pkg_buf[3] = tmp >> 16 & 0xFF;
        pkg_buf[4] = tmp >> 8  & 0xFF;
        pkg_buf[5] = tmp       & 0xFF;

        int result = send_custom_lossless_packet(m, friendnumber, pkg_buf, pkg_buf_len);
    }

    // HINT: ask sender for dummy ntp values -------------







    // The sender uses the new large-frame capable protocol and is sending a
    // video packet.
<<<<<<< HEAD
    if ((header.flags & RTP_LARGE_FRAME) && (header.pt == (rtp_TypeVideo % 128))) {

        if (session->incoming_packets_ts_last_ts == -1) {
            session->incoming_packets_ts[session->incoming_packets_ts_index] = 0;
            session->incoming_packets_ts_average = 0;
        } else {
            session->incoming_packets_ts[session->incoming_packets_ts_index] = current_time_monotonic() -
                    session->incoming_packets_ts_last_ts;
        }

        session->incoming_packets_ts_last_ts = current_time_monotonic();
        session->incoming_packets_ts_index++;

        if (session->incoming_packets_ts_index >= INCOMING_PACKETS_TS_ENTRIES) {
            session->incoming_packets_ts_index = 0;
        }

        uint32_t incoming_rtp_packets_delta_average = 0;

        for (int ii = 0; ii < INCOMING_PACKETS_TS_ENTRIES; ii++) {
            incoming_rtp_packets_delta_average = incoming_rtp_packets_delta_average + session->incoming_packets_ts[ii];
            // LOGGER_WARNING(m->log, "%d=%d", ii, (int)session->incoming_packets_ts[ii]);
        }

        incoming_rtp_packets_delta_average = incoming_rtp_packets_delta_average / INCOMING_PACKETS_TS_ENTRIES;

        if ((incoming_rtp_packets_delta_average > (2 * session->incoming_packets_ts_average))
                && (incoming_rtp_packets_delta_average > 15)) {
            // LOGGER_WARNING(m->log, "rtp_video_delta=%d", (int)incoming_rtp_packets_delta_average);
        }

        session->incoming_packets_ts_average = incoming_rtp_packets_delta_average;

        LOGGER_DEBUG(m->log, "rtp_video_delta=%d", (int)incoming_rtp_packets_delta_average);

=======
    if ((header.flags & RTP_LARGE_FRAME) && header.pt == (RTP_TYPE_VIDEO % 128)) {
>>>>>>> 4ed6e599
        return handle_video_packet(session, &header, data + RTP_HEADER_SIZE, length - RTP_HEADER_SIZE, m->log);
    }

    // everything below here is for the old 16 bit protocol ------------------



    if (header.pt == (rtp_TypeAudio % 128)) {
        // HINT: we have an audio packet
        // LOGGER_ERROR(m->log, "AADEBUG:**** incoming audio packet ****");
    }


    if (header.data_length_lower == length - RTP_HEADER_SIZE) {
        /* The message is sent in single part */

        /* Message is not late; pick up the latest parameters */
        session->rsequnum = header.sequnum;
        session->rtimestamp = header.timestamp;
        // bwc_add_recv(session->bwc, length);

        /* Invoke processing of active multiparted message */
        if (session->mp) {
            session->mcb(session->cs, session->mp);
            session->mp = NULL;
        }

        /* The message came in the allowed time;
         */

        return session->mcb(session->cs, new_message(&header, length - RTP_HEADER_SIZE, data + RTP_HEADER_SIZE,
                            length - RTP_HEADER_SIZE));
    }

    /* The message is sent in multiple parts */

    if (session->mp) {
        /* There are 2 possible situations in this case:
         *      1) being that we got the part of already processing message.
         *      2) being that we got the part of a new/old message.
         *
         * We handle them differently as we only allow a single multiparted
         * processing message
         */
        if (session->mp->header.sequnum == header.sequnum &&
                session->mp->header.timestamp == header.timestamp) {
            /* First case */

            /* Make sure we have enough allocated memory */
            if (session->mp->header.data_length_lower - session->mp->len < length - RTP_HEADER_SIZE ||
                    session->mp->header.data_length_lower <= header.offset_lower) {
                /* There happened to be some corruption on the stream;
                 * continue wihtout this part
                 */
                return 0;
            }

            memcpy(session->mp->data + header.offset_lower, data + RTP_HEADER_SIZE,
                   length - RTP_HEADER_SIZE);
            session->mp->len += length - RTP_HEADER_SIZE;
            // bwc_add_recv(session->bwc, length);

            if (session->mp->len == session->mp->header.data_length_lower) {
                /* Received a full message; now push it for the further
                 * processing.
                 */
                session->mcb(session->cs, session->mp);
                session->mp = NULL;
            }
        } else {
            /* Second case */
            if (session->mp->header.timestamp > header.timestamp) {
                /* The received message part is from the old message;
                 * discard it.
                 */
                return 0;
            }

            /* Push the previous message for processing */
            session->mcb(session->cs, session->mp);

            session->mp = NULL;
            goto NEW_MULTIPARTED;
        }
    } else {
        /* In this case threat the message as if it was received in order
         */
        /* This is also a point for new multiparted messages */
NEW_MULTIPARTED:

        /* Message is not late; pick up the latest parameters */
        session->rsequnum = header.sequnum;
        session->rtimestamp = header.timestamp;
        // bwc_add_recv(session->bwc, length);

        /* Store message.
         */
        session->mp = new_message(&header, header.data_length_lower, data + RTP_HEADER_SIZE, length - RTP_HEADER_SIZE);
        memmove(session->mp->data + header.offset_lower, session->mp->data, session->mp->len);
    }

    return 0;
}

size_t rtp_header_pack(uint8_t *const rdata, const struct RTPHeader *header)
{
    uint8_t *p = rdata;
    *p++ = (header->ve & 3) << 6
           | (header->pe & 1) << 5
           | (header->xe & 1) << 4
           | (header->cc & 0xf);
    *p++ = (header->ma & 1) << 7
           | (header->pt & 0x7f);

    p += net_pack_u16(p, header->sequnum);
    p += net_pack_u32(p, header->timestamp);
    p += net_pack_u32(p, header->ssrc);
    p += net_pack_u64(p, header->flags);
    p += net_pack_u32(p, header->offset_full);
    p += net_pack_u32(p, header->data_length_full);
    p += net_pack_u32(p, header->received_length_full);

    // ---------------------------- //
    //      custom fields here      //
    // ---------------------------- //
    p += net_pack_u64(p, header->frame_record_timestamp);
    p += net_pack_u32(p, header->fragment_num);
    p += net_pack_u32(p, header->real_frame_num);
    p += net_pack_u32(p, header->encoder_bit_rate_used);
    // ---------------------------- //
    //      custom fields here      //
    // ---------------------------- //

    for (size_t i = 0; i < RTP_PADDING_FIELDS; i++) {
        p += net_pack_u32(p, 0);
    }

    p += net_pack_u16(p, header->offset_lower);
    p += net_pack_u16(p, header->data_length_lower);
    assert(p == rdata + RTP_HEADER_SIZE);
    return p - rdata;
}

size_t rtp_header_unpack(const uint8_t *data, struct RTPHeader *header)
{
    const uint8_t *p = data;
    header->ve = (*p >> 6) & 3;
    header->pe = (*p >> 5) & 1;
    header->xe = (*p >> 4) & 1;
    header->cc = *p & 0xf;
    ++p;

    header->ma = (*p >> 7) & 1;
    header->pt = *p & 0x7f;
    ++p;

    p += net_unpack_u16(p, &header->sequnum);
    p += net_unpack_u32(p, &header->timestamp);
    p += net_unpack_u32(p, &header->ssrc);
    p += net_unpack_u64(p, &header->flags);
    p += net_unpack_u32(p, &header->offset_full);
    p += net_unpack_u32(p, &header->data_length_full);
    p += net_unpack_u32(p, &header->received_length_full);

    // ---------------------------- //
    //      custom fields here      //
    // ---------------------------- //
    p += net_unpack_u64(p, &header->frame_record_timestamp);
    p += net_unpack_u32(p, (uint32_t *)&header->fragment_num);
    p += net_unpack_u32(p, &header->real_frame_num);
    p += net_unpack_u32(p, &header->encoder_bit_rate_used);
    // ---------------------------- //
    //      custom fields here      //
    // ---------------------------- //

    p += sizeof(uint32_t) * RTP_PADDING_FIELDS;

    p += net_unpack_u16(p, &header->offset_lower);
    p += net_unpack_u16(p, &header->data_length_lower);
    assert(p == data + RTP_HEADER_SIZE);
    return p - data;
}


RTPSession *rtp_new(int payload_type, Messenger *m, uint32_t friendnumber,
                    BWController *bwc, void *cs,
                    int (*mcb)(void *, struct RTPMessage *))
{
    assert(mcb != NULL);
    assert(cs != NULL);
    assert(m != NULL);

    RTPSession *session = (RTPSession *)calloc(1, sizeof(RTPSession));

    if (!session) {
        LOGGER_WARNING(m->log, "Alloc failed! Program might misbehave!");
        return NULL;
    }

    session->work_buffer_list = (struct RTPWorkBufferList *)calloc(1, sizeof(struct RTPWorkBufferList));

    if (session->work_buffer_list == NULL) {
        LOGGER_ERROR(m->log, "out of memory while allocating work buffer list");
        free(session);
        return NULL;
    }

    // First entry is free.
    session->work_buffer_list->next_free_entry = 0;

    session->ssrc = payload_type == RTP_TYPE_VIDEO ? 0 : random_u32();
    session->payload_type = payload_type;
    session->m = m;
    session->friend_number = friendnumber;

    // set NULL just in case
    session->mp = NULL;
    session->first_packets_counter = 1;

    /* Also set payload type as prefix */
    session->bwc = bwc;
    session->cs = cs;
    session->mcb = mcb;

    for (int ii = 0; ii < INCOMING_PACKETS_TS_ENTRIES; ii++) {
        session->incoming_packets_ts[ii] = 0;
    }

    session->incoming_packets_ts_index = 0;
    session->incoming_packets_ts_last_ts = -1;
    session->incoming_packets_ts_average = 0;

    if (-1 == rtp_allow_receiving(session)) {
        LOGGER_WARNING(m->log, "Failed to start rtp receiving mode");
        free(session->work_buffer_list);
        free(session);
        return NULL;
    }

    return session;
}

void rtp_kill(RTPSession *session)
{
    if (!session) {
        return;
    }

    LOGGER_DEBUG(session->m->log, "Terminated RTP session: %p", (void *)session);
    rtp_stop_receiving(session);

    LOGGER_DEBUG(session->m->log, "Terminated RTP session V3 work_buffer_list->next_free_entry: %d",
                 (int)session->work_buffer_list->next_free_entry);

    free(session->work_buffer_list);
    free(session);
}

int rtp_allow_receiving(RTPSession *session)
{
    if (session == NULL) {
        return -1;
    }

    if (session->payload_type == rtp_TypeVideo) {
        if (m_callback_rtp_packet(session->m, session->friend_number, PACKET_LOSSLESS_VIDEO,
                                  handle_rtp_packet, session) == -1) {
            LOGGER_DEBUG(session->m->log, "Failed to register rtp receive handler");
            return -1;
        }
    }

    if (session->payload_type == rtp_TypeVideo) {
        if (m_callback_rtp_packet(session->m, session->friend_number, PACKET_TOXAV_COMM_CHANNEL,
                                  handle_rtp_packet, session) == -1) {
            LOGGER_DEBUG(session->m->log, "Failed to register rtp receive handler");
            return -1;
        }
    }

    if (m_callback_rtp_packet(session->m, session->friend_number, session->payload_type,
                              handle_rtp_packet, session) == -1) {
        LOGGER_WARNING(session->m->log, "Failed to register rtp receive handler");
        return -1;
    }

    LOGGER_DEBUG(session->m->log, "Started receiving on session: %p", (void *)session);
    return 0;
}

int rtp_stop_receiving(RTPSession *session)
{
    if (session == NULL) {
        return -1;
    }

    m_callback_rtp_packet(session->m, session->friend_number, session->payload_type, NULL, NULL);

    if (session->payload_type == rtp_TypeVideo) {
        m_callback_rtp_packet(session->m, session->friend_number, PACKET_LOSSLESS_VIDEO, NULL, NULL);
    }

    if (session->payload_type == rtp_TypeVideo) {
        m_callback_rtp_packet(session->m, session->friend_number, PACKET_TOXAV_COMM_CHANNEL, NULL, NULL);
    }

    LOGGER_DEBUG(session->m->log, "Stopped receiving on session: %p", (void *)session);
    return 0;
}

/**
 * @param input is raw vpx data.
 * @param length is the length of the raw data.
 */
int rtp_send_data(RTPSession *session, const uint8_t *data, uint32_t length, bool is_keyframe,
                  uint64_t frame_record_timestamp, int32_t fragment_num,
                  uint32_t codec_used, uint32_t bit_rate_used,
                  Logger *log)
{
    if (!session) {
        LOGGER_ERROR(log, "No session!");
        return -1;
    }

    uint8_t is_video_payload = 0;

    if (session->payload_type == rtp_TypeVideo) {
        is_video_payload = 1;
    }

    struct RTPHeader header = {0};

    header.ve = 2;  // this is unused in toxav

    header.pe = 0;

    header.xe = 0;

    header.cc = 0;

    header.ma = 0;

    header.pt = session->payload_type % 128;

    header.sequnum = session->sequnum;

    header.timestamp = frame_record_timestamp; // current_time_monotonic();

    header.ssrc = session->ssrc;

    header.offset_lower = 0;

    header.data_length_lower = length;

<<<<<<< HEAD
    header.flags = RTP_LARGE_FRAME | RTP_ENCODER_HAS_RECORD_TIMESTAMP;

    if ((codec_used == TOXAV_ENCODER_CODEC_USED_H264) &&
            (is_video_payload == 1)) {
        header.flags = header.flags | RTP_ENCODER_IS_H264;
=======
    if (session->payload_type == RTP_TYPE_VIDEO) {
        header.flags = RTP_LARGE_FRAME;
>>>>>>> 4ed6e599
    }

    header.frame_record_timestamp = frame_record_timestamp;

    header.fragment_num = fragment_num;

    header.real_frame_num = 0; // not yet used

    header.encoder_bit_rate_used = bit_rate_used;

    uint16_t length_safe = (uint16_t)length;

    if (length > UINT16_MAX) {
        length_safe = UINT16_MAX;
    }

    header.data_length_lower = length_safe;
    header.data_length_full = length; // without header
    header.offset_lower = 0;
    header.offset_full = 0;

    if (is_keyframe) {
        header.flags |= RTP_KEY_FRAME;
    }

    VLA(uint8_t, rdata, length + RTP_HEADER_SIZE + 1);
    memset(rdata, 0, SIZEOF_VLA(rdata));
    rdata[0] = session->payload_type;  // packet id == payload_type

    if (session->payload_type == rtp_TypeVideo) {
        if (TOXAV_SEND_VIDEO_LOSSLESS_PACKETS == 1) {
            // video payload
            rdata[0] = PACKET_LOSSLESS_VIDEO; // rewrite to lossless!
        }
    }

    if (MAX_CRYPTO_DATA_SIZE > (length + RTP_HEADER_SIZE + 1)) {
        /**
         * The length is lesser than the maximum allowed length (including header)
         * Send the packet in single piece.
         */
        rtp_header_pack(rdata + 1, &header);
        memcpy(rdata + 1 + RTP_HEADER_SIZE, data, length);


        if ((session->payload_type == rtp_TypeVideo) && (TOXAV_SEND_VIDEO_LOSSLESS_PACKETS == 1)) {
            if (-1 == send_custom_lossless_packet(session->m, session->friend_number, rdata, SIZEOF_VLA(rdata))) {
                LOGGER_WARNING(session->m->log, "RTP send failed (len: %zu)! std error: %s", SIZEOF_VLA(rdata), strerror(errno));
            }
        } else {
            if (-1 == m_send_custom_lossy_packet(session->m, session->friend_number, rdata, SIZEOF_VLA(rdata))) {
                LOGGER_WARNING(session->m->log, "RTP send failed (len: %zu)! std error: %s", SIZEOF_VLA(rdata), strerror(errno));
            }
        }
    } else {
        /**
         * The length is greater than the maximum allowed length (including header)
         * Send the packet in multiple pieces.
         */
        uint32_t sent = 0;
        uint16_t piece = MAX_CRYPTO_DATA_SIZE - (RTP_HEADER_SIZE + 1);

        while ((length - sent) + RTP_HEADER_SIZE + 1 > MAX_CRYPTO_DATA_SIZE) {
            rtp_header_pack(rdata + 1, &header);
            memcpy(rdata + 1 + RTP_HEADER_SIZE, data + sent, piece);

            if ((session->payload_type == rtp_TypeVideo) && (TOXAV_SEND_VIDEO_LOSSLESS_PACKETS == 1)) {
                if (-1 == send_custom_lossless_packet(session->m, session->friend_number,
                                                      rdata, piece + RTP_HEADER_SIZE + 1)) {
                    LOGGER_WARNING(session->m->log, "RTP send failed (len: %d)! std error: %s",
                                   piece + RTP_HEADER_SIZE + 1, strerror(errno));
                }
            } else {
                if (-1 == m_send_custom_lossy_packet(session->m, session->friend_number,
                                                     rdata, piece + RTP_HEADER_SIZE + 1)) {
                    LOGGER_WARNING(session->m->log, "RTP send failed (len: %d)! std error: %s",
                                   piece + RTP_HEADER_SIZE + 1, strerror(errno));
                }
            }

            sent += piece;
            header.offset_lower = sent;
            header.offset_full = sent; // raw data offset, without any header
        }

        /* Send remaining */
        piece = length - sent;

        if (piece) {
            rtp_header_pack(rdata + 1, &header);
            memcpy(rdata + 1 + RTP_HEADER_SIZE, data + sent, piece);

            if ((session->payload_type == rtp_TypeVideo) && (TOXAV_SEND_VIDEO_LOSSLESS_PACKETS == 1)) {
                if (-1 == send_custom_lossless_packet(session->m, session->friend_number, rdata,
                                                      piece + RTP_HEADER_SIZE + 1)) {
                    LOGGER_WARNING(session->m->log, "RTP send failed (len: %d)! std error: %s",
                                   piece + RTP_HEADER_SIZE + 1, strerror(errno));
                }
            } else {
                if (-1 == m_send_custom_lossy_packet(session->m, session->friend_number, rdata,
                                                     piece + RTP_HEADER_SIZE + 1)) {
                    LOGGER_WARNING(session->m->log, "RTP send failed (len: %d)! std error: %s",
                                   piece + RTP_HEADER_SIZE + 1, strerror(errno));
                }
            }
        }
    }

    session->sequnum++;
    return 0;
}<|MERGE_RESOLUTION|>--- conflicted
+++ resolved
@@ -734,7 +734,7 @@
     }
 
     if (data[0] == PACKET_LOSSLESS_VIDEO) {
-        packet_type = rtp_TypeVideo;
+        packet_type = RTP_TYPE_VIDEO;
     }
 
     ++data;
@@ -778,10 +778,10 @@
 
     // check flag indicating that we have real record-timestamps for frames ---
     if ((header.flags & RTP_ENCODER_HAS_RECORD_TIMESTAMP) == 0) {
-        if (header.pt == (rtp_TypeVideo % 128)) {
+        if (header.pt == (RTP_TYPE_VIDEO % 128)) {
             LOGGER_DEBUG(m->log, "RTP_ENCODER_HAS_RECORD_TIMESTAMP:VV");
             ((VCSession *)(session->cs))->encoder_frame_has_record_timestamp = 0;
-        } else if (header.pt == (rtp_TypeAudio % 128)) {
+        } else if (header.pt == (RTP_TYPE_AUDIO % 128)) {
             LOGGER_DEBUG(m->log, "RTP_ENCODER_HAS_RECORD_TIMESTAMP:AA");
             ((ACSession *)(session->cs))->encoder_frame_has_record_timestamp = 0;
         }
@@ -820,8 +820,7 @@
 
     // The sender uses the new large-frame capable protocol and is sending a
     // video packet.
-<<<<<<< HEAD
-    if ((header.flags & RTP_LARGE_FRAME) && (header.pt == (rtp_TypeVideo % 128))) {
+    if ((header.flags & RTP_LARGE_FRAME) && (header.pt == (RTP_TYPE_VIDEO % 128))) {
 
         if (session->incoming_packets_ts_last_ts == -1) {
             session->incoming_packets_ts[session->incoming_packets_ts_index] = 0;
@@ -856,9 +855,6 @@
 
         LOGGER_DEBUG(m->log, "rtp_video_delta=%d", (int)incoming_rtp_packets_delta_average);
 
-=======
-    if ((header.flags & RTP_LARGE_FRAME) && header.pt == (RTP_TYPE_VIDEO % 128)) {
->>>>>>> 4ed6e599
         return handle_video_packet(session, &header, data + RTP_HEADER_SIZE, length - RTP_HEADER_SIZE, m->log);
     }
 
@@ -866,7 +862,7 @@
 
 
 
-    if (header.pt == (rtp_TypeAudio % 128)) {
+    if (header.pt == (RTP_TYPE_AUDIO % 128)) {
         // HINT: we have an audio packet
         // LOGGER_ERROR(m->log, "AADEBUG:**** incoming audio packet ****");
     }
@@ -1123,7 +1119,7 @@
         return -1;
     }
 
-    if (session->payload_type == rtp_TypeVideo) {
+    if (session->payload_type == RTP_TYPE_VIDEO) {
         if (m_callback_rtp_packet(session->m, session->friend_number, PACKET_LOSSLESS_VIDEO,
                                   handle_rtp_packet, session) == -1) {
             LOGGER_DEBUG(session->m->log, "Failed to register rtp receive handler");
@@ -1131,7 +1127,7 @@
         }
     }
 
-    if (session->payload_type == rtp_TypeVideo) {
+    if (session->payload_type == RTP_TYPE_VIDEO) {
         if (m_callback_rtp_packet(session->m, session->friend_number, PACKET_TOXAV_COMM_CHANNEL,
                                   handle_rtp_packet, session) == -1) {
             LOGGER_DEBUG(session->m->log, "Failed to register rtp receive handler");
@@ -1157,11 +1153,11 @@
 
     m_callback_rtp_packet(session->m, session->friend_number, session->payload_type, NULL, NULL);
 
-    if (session->payload_type == rtp_TypeVideo) {
+    if (session->payload_type == RTP_TYPE_VIDEO) {
         m_callback_rtp_packet(session->m, session->friend_number, PACKET_LOSSLESS_VIDEO, NULL, NULL);
     }
 
-    if (session->payload_type == rtp_TypeVideo) {
+    if (session->payload_type == RTP_TYPE_VIDEO) {
         m_callback_rtp_packet(session->m, session->friend_number, PACKET_TOXAV_COMM_CHANNEL, NULL, NULL);
     }
 
@@ -1185,7 +1181,7 @@
 
     uint8_t is_video_payload = 0;
 
-    if (session->payload_type == rtp_TypeVideo) {
+    if (session->payload_type == RTP_TYPE_VIDEO) {
         is_video_payload = 1;
     }
 
@@ -1213,16 +1209,11 @@
 
     header.data_length_lower = length;
 
-<<<<<<< HEAD
     header.flags = RTP_LARGE_FRAME | RTP_ENCODER_HAS_RECORD_TIMESTAMP;
 
     if ((codec_used == TOXAV_ENCODER_CODEC_USED_H264) &&
             (is_video_payload == 1)) {
         header.flags = header.flags | RTP_ENCODER_IS_H264;
-=======
-    if (session->payload_type == RTP_TYPE_VIDEO) {
-        header.flags = RTP_LARGE_FRAME;
->>>>>>> 4ed6e599
     }
 
     header.frame_record_timestamp = frame_record_timestamp;
@@ -1252,7 +1243,7 @@
     memset(rdata, 0, SIZEOF_VLA(rdata));
     rdata[0] = session->payload_type;  // packet id == payload_type
 
-    if (session->payload_type == rtp_TypeVideo) {
+    if (session->payload_type == RTP_TYPE_VIDEO) {
         if (TOXAV_SEND_VIDEO_LOSSLESS_PACKETS == 1) {
             // video payload
             rdata[0] = PACKET_LOSSLESS_VIDEO; // rewrite to lossless!
@@ -1268,7 +1259,7 @@
         memcpy(rdata + 1 + RTP_HEADER_SIZE, data, length);
 
 
-        if ((session->payload_type == rtp_TypeVideo) && (TOXAV_SEND_VIDEO_LOSSLESS_PACKETS == 1)) {
+        if ((session->payload_type == RTP_TYPE_VIDEO) && (TOXAV_SEND_VIDEO_LOSSLESS_PACKETS == 1)) {
             if (-1 == send_custom_lossless_packet(session->m, session->friend_number, rdata, SIZEOF_VLA(rdata))) {
                 LOGGER_WARNING(session->m->log, "RTP send failed (len: %zu)! std error: %s", SIZEOF_VLA(rdata), strerror(errno));
             }
@@ -1289,7 +1280,7 @@
             rtp_header_pack(rdata + 1, &header);
             memcpy(rdata + 1 + RTP_HEADER_SIZE, data + sent, piece);
 
-            if ((session->payload_type == rtp_TypeVideo) && (TOXAV_SEND_VIDEO_LOSSLESS_PACKETS == 1)) {
+            if ((session->payload_type == RTP_TYPE_VIDEO) && (TOXAV_SEND_VIDEO_LOSSLESS_PACKETS == 1)) {
                 if (-1 == send_custom_lossless_packet(session->m, session->friend_number,
                                                       rdata, piece + RTP_HEADER_SIZE + 1)) {
                     LOGGER_WARNING(session->m->log, "RTP send failed (len: %d)! std error: %s",
@@ -1315,7 +1306,7 @@
             rtp_header_pack(rdata + 1, &header);
             memcpy(rdata + 1 + RTP_HEADER_SIZE, data + sent, piece);
 
-            if ((session->payload_type == rtp_TypeVideo) && (TOXAV_SEND_VIDEO_LOSSLESS_PACKETS == 1)) {
+            if ((session->payload_type == RTP_TYPE_VIDEO) && (TOXAV_SEND_VIDEO_LOSSLESS_PACKETS == 1)) {
                 if (-1 == send_custom_lossless_packet(session->m, session->friend_number, rdata,
                                                       piece + RTP_HEADER_SIZE + 1)) {
                     LOGGER_WARNING(session->m->log, "RTP send failed (len: %d)! std error: %s",
