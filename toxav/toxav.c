--- conflicted
+++ resolved
@@ -45,34 +45,6 @@
 #include <pthread.h>
 #include <unistd.h>
 
-<<<<<<< HEAD
-=======
-// TODO(zoff99): don't hardcode this, let the application choose it
-// VPX Info: Time to spend encoding, in microseconds (it's a *soft* deadline)
-#define WANTED_MAX_ENCODER_FPS (40)
-#define MAX_ENCODE_TIME_US (1000000 / WANTED_MAX_ENCODER_FPS) // to allow x fps
-
-#define VIDEO_SEND_X_KEYFRAMES_FIRST 7 // force the first n frames to be keyframes!
-
-/*
-VPX_DL_REALTIME       (1)       deadline parameter analogous to VPx REALTIME mode.
-VPX_DL_GOOD_QUALITY   (1000000) deadline parameter analogous to VPx GOOD QUALITY mode.
-VPX_DL_BEST_QUALITY   (0)       deadline parameter analogous to VPx BEST QUALITY mode.
-*/
-
-typedef struct ToxAVCall_s {
-    ToxAV *av;
-
-    pthread_mutex_t mutex_audio[1];
-    RTPSession *audio_rtp;
-    ACSession *audio;
-
-    pthread_mutex_t mutex_video[1];
-    RTPSession *video_rtp;
-    VCSession *video;
-
-    BWController *bwc;
->>>>>>> 1de8b020
 
 #define VIDEO_ACCEPTABLE_LOSS (0.08f) /* if loss is less than this (8%), then don't do anything */
 #define AUDIO_ITERATATIONS_WHILE_VIDEO (20)
@@ -84,51 +56,6 @@
 #endif
 
 
-<<<<<<< HEAD
-=======
-    pthread_mutex_t mutex[1];
-
-    struct ToxAVCall_s *prev;
-    struct ToxAVCall_s *next;
-} ToxAVCall;
-
-struct ToxAV {
-    Messenger *m;
-    MSISession *msi;
-
-    /* Two-way storage: first is array of calls and second is list of calls with head and tail */
-    ToxAVCall **calls;
-    uint32_t calls_tail;
-    uint32_t calls_head;
-    pthread_mutex_t mutex[1];
-
-    /* Call callback */
-    toxav_call_cb *ccb;
-    void *ccb_user_data;
-    /* Call state callback */
-    toxav_call_state_cb *scb;
-    void *scb_user_data;
-    /* Audio frame receive callback */
-    toxav_audio_receive_frame_cb *acb;
-    void *acb_user_data;
-    /* Video frame receive callback */
-    toxav_video_receive_frame_cb *vcb;
-    void *vcb_user_data;
-    /* Bit rate control callback */
-    toxav_audio_bit_rate_cb *abcb;
-    void *abcb_user_data;
-    /* Bit rate control callback */
-    toxav_video_bit_rate_cb *vbcb;
-    void *vbcb_user_data;
-
-    /** Decode time measures */
-    int32_t dmssc; /** Measure count */
-    int32_t dmsst; /** Last cycle total */
-    int32_t dmssa; /** Average decoding time in ms */
-
-    uint32_t interval; /** Calculated interval */
-};
->>>>>>> 1de8b020
 
 void callback_bwc(BWController *bwc, uint32_t friend_number, float loss, void *user_data);
 
@@ -261,7 +188,7 @@
         ToxAVCall *call = (ToxAVCall *)data;
 
         if (call) {
-            VCSession *vc = (VCSession *)call->video.second;
+            VCSession *vc = (VCSession *)call->video;
             uint8_t got_video_frame = vc_iterate(vc, call->av->m, call->skip_video_flag,
                                                  &(call->last_incoming_audio_frame_rtimestamp),
                                                  &(call->last_incoming_audio_frame_ltimestamp),
@@ -301,7 +228,6 @@
             pthread_mutex_lock(i->mutex);
             pthread_mutex_unlock(av->mutex);
 
-<<<<<<< HEAD
 
 #if !defined(_GNU_SOURCE)
             video_play_bg((void *)(i));
@@ -322,7 +248,7 @@
 
 
             // ------- av_iterate for audio -------
-            uint8_t res_ac = ac_iterate(i->audio.second,
+            uint8_t res_ac = ac_iterate(i->audio,
                                         &(i->last_incoming_audio_frame_rtimestamp),
                                         &(i->last_incoming_audio_frame_ltimestamp),
                                         &(i->last_incoming_video_frame_rtimestamp),
@@ -351,7 +277,7 @@
             while (pthread_tryjoin_np(video_play_thread, NULL) != 0) {
                 if (audio_iterations < AUDIO_ITERATATIONS_WHILE_VIDEO) {
                     /* video thread still running, let's do some more audio */
-                    if (ac_iterate(i->audio.second,
+                    if (ac_iterate(i->audio,
                                    &(i->last_incoming_audio_frame_rtimestamp),
                                    &(i->last_incoming_audio_frame_ltimestamp),
                                    &(i->last_incoming_video_frame_rtimestamp),
@@ -377,31 +303,19 @@
 
 
 #define MIN(a,b) (((a)<(b))?(a):(b))
-=======
-            ac_iterate(i->audio);
-            vc_iterate(i->video);
->>>>>>> 1de8b020
 
             // LOGGER_WARNING(av->m->log, "XXXXXXXXXXXXXXXXXX=================");
             if (i->msi_call->self_capabilities & msi_CapRAudio &&
                     i->msi_call->peer_capabilities & msi_CapSAudio) {
-<<<<<<< HEAD
                 // use 4ms less than the actual audio frame duration, to have still some time left
-                // LOGGER_WARNING(av->m->log, "lp_frame_duration=%d", (int)i->audio.second->lp_frame_duration);
-                rc = MIN((i->audio.second->lp_frame_duration - 4), rc);
-=======
-                rc = min_s32(i->audio->lp_frame_duration, rc);
->>>>>>> 1de8b020
+                // LOGGER_WARNING(av->m->log, "lp_frame_duration=%d", (int)i->audio->lp_frame_duration);
+                rc = MIN((i->audio->lp_frame_duration - 4), rc);
             }
 
             if (i->msi_call->self_capabilities & msi_CapRVideo &&
                     i->msi_call->peer_capabilities & msi_CapSVideo) {
-<<<<<<< HEAD
-                // LOGGER_WARNING(av->m->log, "lcfd=%d", (int)i->video.second->lcfd);
-                rc = MIN(i->video.second->lcfd, (uint32_t) rc);
-=======
-                rc = min_u32(i->video->lcfd, (uint32_t) rc);
->>>>>>> 1de8b020
+                // LOGGER_WARNING(av->m->log, "lcfd=%d", (int)i->video->lcfd);
+                rc = MIN(i->video->lcfd, (uint32_t) rc);
             }
 
             // LOGGER_WARNING(av->m->log, "rc=%d", (int)rc);
@@ -530,8 +444,8 @@
 void toxav_callback_call_comm(ToxAV *av, toxav_call_comm_cb *callback, void *user_data)
 {
     pthread_mutex_lock(av->mutex);
-    av->call_comm_cb.first = callback;
-    av->call_comm_cb.second = user_data;
+    av->call_comm_cb = callback;
+    av->call_comm_cb_user_data = user_data;
     pthread_mutex_unlock(av->mutex);
 }
 
@@ -779,7 +693,7 @@
     LOGGER_DEBUG(av->m->log, "toxav_option_set:2 %d %d", (int)option, (int)value);
 
     if (option == TOXAV_ENCODER_CPU_USED) {
-        VCSession *vc = (VCSession *)call->video.second;
+        VCSession *vc = (VCSession *)call->video;
 
         if (vc->video_encoder_cpu_used == (int32_t)value) {
             LOGGER_WARNING(av->m->log, "video encoder cpu_used already set to: %d", (int)value);
@@ -789,7 +703,7 @@
             LOGGER_WARNING(av->m->log, "video encoder setting cpu_used to: %d", (int)value);
         }
     } else if (option == TOXAV_ENCODER_CODEC_USED) {
-        VCSession *vc = (VCSession *)call->video.second;
+        VCSession *vc = (VCSession *)call->video;
 
         if (((int32_t)value >= TOXAV_ENCODER_CODEC_USED_VP8)
                 && ((int32_t)value <= TOXAV_ENCODER_CODEC_USED_H264)) {
@@ -803,7 +717,7 @@
             }
         }
     } else if (option == TOXAV_ENCODER_VP8_QUALITY) {
-        VCSession *vc = (VCSession *)call->video.second;
+        VCSession *vc = (VCSession *)call->video;
 
         if (vc->video_encoder_vp8_quality == (int32_t)value) {
             LOGGER_WARNING(av->m->log, "video encoder vp8_quality already set to: %d", (int)value);
@@ -826,7 +740,7 @@
             LOGGER_WARNING(av->m->log, "video encoder setting vp8_quality to: %d", (int)value);
         }
     } else if (option == TOXAV_ENCODER_RC_MAX_QUANTIZER) {
-        VCSession *vc = (VCSession *)call->video.second;
+        VCSession *vc = (VCSession *)call->video;
 
         if (vc->video_rc_max_quantizer == (int32_t)value) {
             LOGGER_WARNING(av->m->log, "video encoder rc_max_quantizer already set to: %d", (int)value);
@@ -836,7 +750,7 @@
             LOGGER_WARNING(av->m->log, "video encoder setting rc_max_quantizer to: %d", (int)value);
         }
     } else if (option == TOXAV_ENCODER_VIDEO_MAX_BITRATE) {
-        VCSession *vc = (VCSession *)call->video.second;
+        VCSession *vc = (VCSession *)call->video;
 
         if (vc->video_max_bitrate == (int32_t)value) {
             LOGGER_WARNING(av->m->log, "video encoder video_max_bitrate already set to: %d", (int)value);
@@ -850,7 +764,7 @@
             LOGGER_WARNING(av->m->log, "video encoder setting video_max_bitrate to: %d", (int)value);
         }
     } else if (option == TOXAV_ENCODER_VIDEO_BITRATE_AUTOSET) {
-        VCSession *vc = (VCSession *)call->video.second;
+        VCSession *vc = (VCSession *)call->video;
 
         if (vc->video_bitrate_autoset == (uint8_t)value) {
             LOGGER_WARNING(av->m->log, "video encoder video_bitrate_autoset already set to: %d", (int)value);
@@ -859,7 +773,7 @@
             LOGGER_WARNING(av->m->log, "video encoder setting video_bitrate_autoset to: %d", (int)value);
         }
     } else if (option == TOXAV_ENCODER_KF_METHOD) {
-        VCSession *vc = (VCSession *)call->video.second;
+        VCSession *vc = (VCSession *)call->video;
 
         if (vc->video_keyframe_method == (int32_t)value) {
             LOGGER_WARNING(av->m->log, "video encoder keyframe_method already set to: %d", (int)value);
@@ -869,7 +783,7 @@
             LOGGER_WARNING(av->m->log, "video encoder setting keyframe_method to: %d", (int)value);
         }
     } else if (option == TOXAV_ENCODER_RC_MIN_QUANTIZER) {
-        VCSession *vc = (VCSession *)call->video.second;
+        VCSession *vc = (VCSession *)call->video;
 
         if (vc->video_rc_min_quantizer == (int32_t)value) {
             LOGGER_WARNING(av->m->log, "video encoder video_rc_min_quantizer already set to: %d", (int)value);
@@ -879,7 +793,7 @@
             LOGGER_WARNING(av->m->log, "video encoder setting video_rc_min_quantizer to: %d", (int)value);
         }
     } else if (option == TOXAV_DECODER_ERROR_CONCEALMENT) {
-        VCSession *vc = (VCSession *)call->video.second;
+        VCSession *vc = (VCSession *)call->video;
 
         if (vc->video_decoder_error_concealment == (int32_t)value) {
             LOGGER_WARNING(av->m->log, "video encoder video_decoder_error_concealment already set to: %d", (int)value);
@@ -1037,8 +951,8 @@
 void toxav_callback_bit_rate_status(ToxAV *av, toxav_bit_rate_status_cb *callback, void *user_data)
 {
     pthread_mutex_lock(av->mutex);
-    av->bcb.first = callback;
-    av->bcb.second = user_data;
+    av->bcb = callback;
+    av->bcb_user_data = user_data;
     pthread_mutex_unlock(av->mutex);
 }
 
@@ -1129,7 +1043,6 @@
             goto END;
         }
 
-<<<<<<< HEAD
 #if defined(AUDIO_DEBUGGING_SIMULATE_SOME_DATA_LOSS)
         // set last part of audio frame to all zeros
         size_t ten_percent_size = ((size_t)vrc / 10);
@@ -1143,17 +1056,17 @@
         _debug_count_sent_audio_frames++;
 
         if (_debug_count_sent_audio_frames > _debug_skip_every_x_audio_frame) {
-            call->audio.first->sequnum++;
-            LOGGER_WARNING(av->m->log, "* audio packet sending SKIPPED * %d", (int)call->audio.first->sequnum);
+            call->audio_rtp->sequnum++;
+            LOGGER_WARNING(av->m->log, "* audio packet sending SKIPPED * %d", (int)call->audio_rtp->sequnum);
             _debug_count_sent_audio_frames = 0;
         } else {
 #endif
-            LOGGER_DEBUG(av->m->log, "audio packet record time: seqnum=%d %lu", (int)call->audio.first->sequnum,
+            LOGGER_DEBUG(av->m->log, "audio packet record time: seqnum=%d %lu", (int)call->audio_rtp->sequnum,
                          audio_frame_record_timestamp);
 
-            uint16_t seq_num_save = call->audio.first->sequnum;
-
-            if (rtp_send_data(call->audio.first, dest,
+            uint16_t seq_num_save = call->audio_rtp->sequnum;
+
+            if (rtp_send_data(call->audio_rtp, dest,
                               vrc + sizeof(sampling_rate),
                               false,
                               audio_frame_record_timestamp,
@@ -1167,9 +1080,9 @@
 
 #if 0
             // HINT: send audio data 2 times --------------------------
-            ((RTPSession *)call->audio.first)->sequnum = seq_num_save;
-
-            if (rtp_send_data(call->audio.first, dest,
+            ((RTPSession *)call->audio_rtp)->sequnum = seq_num_save;
+
+            if (rtp_send_data(call->audio_rtp, dest,
                               vrc + sizeof(sampling_rate),
                               false,
                               audio_frame_record_timestamp,
@@ -1184,11 +1097,6 @@
 
 
 #if defined(AUDIO_DEBUGGING_SKIP_FRAMES)
-=======
-        if (rtp_send_data(call->audio_rtp, dest, vrc + sizeof(sampling_rate), false, av->m->log) != 0) {
-            LOGGER_WARNING(av->m->log, "Failed to send audio packet");
-            rc = TOXAV_ERR_SEND_FRAME_RTP_FAILED;
->>>>>>> 1de8b020
         }
 
 #endif
@@ -1240,18 +1148,18 @@
     }
 
 
-    if (call->video.second->skip_fps != 0) {
-        call->video.second->skip_fps_counter++;
-
-        if (call->video.second->skip_fps_duration_until_ts > current_time_monotonic()) {
+    if (call->video->skip_fps != 0) {
+        call->video->skip_fps_counter++;
+
+        if (call->video->skip_fps_duration_until_ts > current_time_monotonic()) {
             // HINT: ok stop skipping frames now, and reset the values
-            call->video.second->skip_fps = 0;
-            call->video.second->skip_fps_duration_until_ts = 0;
+            call->video->skip_fps = 0;
+            call->video->skip_fps_duration_until_ts = 0;
         } else {
 
-            if (call->video.second->skip_fps_counter == call->video.second->skip_fps) {
+            if (call->video->skip_fps_counter == call->video->skip_fps) {
                 LOGGER_DEBUG(av->m->log, "VIDEO:Skipping frame, because of too much FPS!!");
-                call->video.second->skip_fps_counter = 0;
+                call->video->skip_fps_counter = 0;
                 // skip this video frame, receiver can't handle this many FPS
                 // rc = TOXAV_ERR_SEND_FRAME_INVALID; // should we tell the client? not sure about this
                 //                                     // client may try to resend the frame, which is not what we want
@@ -1263,10 +1171,10 @@
 
     uint64_t ms_to_last_frame = 1;
 
-    if (call->video.second) {
-        ms_to_last_frame = current_time_monotonic() - call->video.second->last_encoded_frame_ts;
-
-        if (call->video.second->last_encoded_frame_ts == 0) {
+    if (call->video) {
+        ms_to_last_frame = current_time_monotonic() - call->video->last_encoded_frame_ts;
+
+        if (call->video->last_encoded_frame_ts == 0) {
             ms_to_last_frame = 1;
         }
     }
@@ -1288,48 +1196,47 @@
         goto END;
     }
 
-<<<<<<< HEAD
 
     // LOGGER_ERROR(av->m->log, "h264_video_capabilities_received=%d",
-    //             (int)call->video.second->h264_video_capabilities_received);
+    //             (int)call->video->h264_video_capabilities_received);
 
     int16_t force_reinit_encoder = -1;
 
     // HINT: auto switch encoder, if we got capabilities packet from friend ------
-    if ((call->video.second->h264_video_capabilities_received == 1)
+    if ((call->video->h264_video_capabilities_received == 1)
             &&
-            (call->video.second->video_encoder_coded_used != TOXAV_ENCODER_CODEC_USED_H264)) {
+            (call->video->video_encoder_coded_used != TOXAV_ENCODER_CODEC_USED_H264)) {
         // when switching to H264 set default video bitrate
 
         if (call->video_bit_rate > 0) {
             call->video_bit_rate = VIDEO_BITRATE_INITIAL_VALUE_H264;
         }
 
-        call->video.second->video_encoder_coded_used = TOXAV_ENCODER_CODEC_USED_H264;
+        call->video->video_encoder_coded_used = TOXAV_ENCODER_CODEC_USED_H264;
         // LOGGER_ERROR(av->m->log, "TOXAV_ENCODER_CODEC_USED_H264");
         force_reinit_encoder = -2;
 
-        if (av->call_comm_cb.first) {
+        if (av->call_comm_cb) {
 
             TOXAV_CALL_COMM_INFO cmi;
             cmi = TOXAV_CALL_COMM_ENCODER_IN_USE_H264;
 
-            if (call->video.second->video_encoder_coded_used_hw_accel == TOXAV_ENCODER_CODEC_HW_ACCEL_OMX_PI) {
+            if (call->video->video_encoder_coded_used_hw_accel == TOXAV_ENCODER_CODEC_HW_ACCEL_OMX_PI) {
                 cmi = TOXAV_CALL_COMM_ENCODER_IN_USE_H264_OMX_PI;
             }
 
-            av->call_comm_cb.first(av, friend_number, cmi,
-                                   0, av->call_comm_cb.second);
+            av->call_comm_cb(av, friend_number, cmi,
+                                   0, av->call_comm_cb_user_data);
         }
 
     }
 
     // HINT: auto switch encoder, if we got capabilities packet from friend ------
 
-    if ((call->video.second->video_encoder_coded_used == TOXAV_ENCODER_CODEC_USED_VP8)
-            || (call->video.second->video_encoder_coded_used == TOXAV_ENCODER_CODEC_USED_VP9)) {
-
-        if (vc_reconfigure_encoder(av->m->log, call->video.second, call->video_bit_rate * 1000,
+    if ((call->video->video_encoder_coded_used == TOXAV_ENCODER_CODEC_USED_VP8)
+            || (call->video->video_encoder_coded_used == TOXAV_ENCODER_CODEC_USED_VP9)) {
+
+        if (vc_reconfigure_encoder(av->m->log, call->video, call->video_bit_rate * 1000,
                                    width, height, -1) != 0) {
             pthread_mutex_unlock(call->mutex_video);
             rc = TOXAV_ERR_SEND_FRAME_INVALID;
@@ -1337,7 +1244,7 @@
         }
     } else {
         // HINT: H264
-        if (vc_reconfigure_encoder(av->m->log, call->video.second, call->video_bit_rate * 1000,
+        if (vc_reconfigure_encoder(av->m->log, call->video, call->video_bit_rate * 1000,
                                    width, height, force_reinit_encoder) != 0) {
             pthread_mutex_unlock(call->mutex_video);
             rc = TOXAV_ERR_SEND_FRAME_INVALID;
@@ -1347,37 +1254,17 @@
 
     if ((call->video_bit_rate_last_last_changed_cb_ts + 2000) < current_time_monotonic()) {
         if (call->video_bit_rate_last_last_changed != call->video_bit_rate) {
-            if (av->call_comm_cb.first) {
-                av->call_comm_cb.first(av, friend_number,
+            if (av->call_comm_cb) {
+                av->call_comm_cb(av, friend_number,
                                        TOXAV_CALL_COMM_ENCODER_CURRENT_BITRATE,
                                        (int64_t)call->video_bit_rate,
-                                       av->call_comm_cb.second);
+                                       av->call_comm_cb_user_data);
             }
 
             call->video_bit_rate_last_last_changed = call->video_bit_rate;
         }
 
         call->video_bit_rate_last_last_changed_cb_ts = current_time_monotonic();
-=======
-    if (vc_reconfigure_encoder(call->video, call->video_bit_rate * 1000, width, height, -1) != 0) {
-        pthread_mutex_unlock(call->mutex_video);
-        rc = TOXAV_ERR_SEND_FRAME_INVALID;
-        goto END;
-    }
-
-    if (call->video_rtp->ssrc < VIDEO_SEND_X_KEYFRAMES_FIRST) {
-        // Key frame flag for first frames
-        vpx_encode_flags = VPX_EFLAG_FORCE_KF;
-        LOGGER_INFO(av->m->log, "I_FRAME_FLAG:%d only-i-frame mode", call->video_rtp->ssrc);
-
-        call->video_rtp->ssrc++;
-    } else if (call->video_rtp->ssrc == VIDEO_SEND_X_KEYFRAMES_FIRST) {
-        // normal keyframe placement
-        vpx_encode_flags = 0;
-        LOGGER_INFO(av->m->log, "I_FRAME_FLAG:%d normal mode", call->video_rtp->ssrc);
-
-        call->video_rtp->ssrc++;
->>>>>>> 1de8b020
     }
 
     int vpx_encode_flags = 0;
@@ -1385,14 +1272,14 @@
 
     int h264_iframe_factor = 1;
 
-    if (call->video.second->video_encoder_coded_used == TOXAV_ENCODER_CODEC_USED_H264) {
+    if (call->video->video_encoder_coded_used == TOXAV_ENCODER_CODEC_USED_H264) {
         h264_iframe_factor = 1;
     }
 
-    if (call->video.second->video_keyframe_method == TOXAV_ENCODER_KF_METHOD_NORMAL) {
-        if (call->video.first->ssrc < (uint32_t)(VIDEO_SEND_X_KEYFRAMES_FIRST * h264_iframe_factor)) {
-
-            if (call->video.second->video_encoder_coded_used != TOXAV_ENCODER_CODEC_USED_VP9) {
+    if (call->video->video_keyframe_method == TOXAV_ENCODER_KF_METHOD_NORMAL) {
+        if (call->video_rtp->ssrc < (uint32_t)(VIDEO_SEND_X_KEYFRAMES_FIRST * h264_iframe_factor)) {
+
+            if (call->video->video_encoder_coded_used != TOXAV_ENCODER_CODEC_USED_VP9) {
                 // Key frame flag for first frames
                 vpx_encode_flags = VPX_EFLAG_FORCE_KF;
                 vpx_encode_flags |= VP8_EFLAG_FORCE_GF;
@@ -1400,27 +1287,27 @@
 
                 max_encode_time_in_us = VPX_DL_REALTIME;
                 // uint32_t lowered_bitrate = (300 * 1000);
-                // vc_reconfigure_encoder_bitrate_only(call->video.second, lowered_bitrate);
+                // vc_reconfigure_encoder_bitrate_only(call->video, lowered_bitrate);
                 // HINT: Zoff: this does not seem to work
-                // vpx_codec_control(call->video.second->encoder, VP8E_SET_FRAME_FLAGS, vpx_encode_flags);
-                // LOGGER_ERROR(av->m->log, "I_FRAME_FLAG:%d only-i-frame mode", call->video.first->ssrc);
+                // vpx_codec_control(call->video->encoder, VP8E_SET_FRAME_FLAGS, vpx_encode_flags);
+                // LOGGER_ERROR(av->m->log, "I_FRAME_FLAG:%d only-i-frame mode", call->video_rtp->ssrc);
             }
 
 #ifdef RASPBERRY_PI_OMX
             LOGGER_ERROR(av->m->log, "H264: force i-frame");
-            h264_omx_raspi_force_i_frame(av->m->log, call->video.second);
+            h264_omx_raspi_force_i_frame(av->m->log, call->video);
 #endif
 
-            call->video.first->ssrc++;
-        } else if (call->video.first->ssrc == (uint32_t)(VIDEO_SEND_X_KEYFRAMES_FIRST * h264_iframe_factor)) {
-            if (call->video.second->video_encoder_coded_used != TOXAV_ENCODER_CODEC_USED_VP9) {
+            call->video_rtp->ssrc++;
+        } else if (call->video_rtp->ssrc == (uint32_t)(VIDEO_SEND_X_KEYFRAMES_FIRST * h264_iframe_factor)) {
+            if (call->video->video_encoder_coded_used != TOXAV_ENCODER_CODEC_USED_VP9) {
                 // normal keyframe placement
                 vpx_encode_flags = 0;
                 max_encode_time_in_us = MAX_ENCODE_TIME_US;
-                LOGGER_INFO(av->m->log, "I_FRAME_FLAG:%d normal mode", call->video.first->ssrc);
-            }
-
-            call->video.first->ssrc++;
+                LOGGER_INFO(av->m->log, "I_FRAME_FLAG:%d normal mode", call->video_rtp->ssrc);
+            }
+
+            call->video_rtp->ssrc++;
         }
     }
 
@@ -1428,8 +1315,8 @@
 #ifdef VIDEO_ENCODER_SOFT_DEADLINE_AUTOTUNE
     long encode_time_auto_tune = MAX_ENCODE_TIME_US;
 
-    if (call->video.second->last_encoded_frame_ts > 0) {
-        encode_time_auto_tune = (current_time_monotonic() - call->video.second->last_encoded_frame_ts) * 1000;
+    if (call->video->last_encoded_frame_ts > 0) {
+        encode_time_auto_tune = (current_time_monotonic() - call->video->last_encoded_frame_ts) * 1000;
 #ifdef VIDEO_CODEC_ENCODER_USE_FRAGMENTS
         encode_time_auto_tune = encode_time_auto_tune * VIDEO_CODEC_FRAGMENT_NUMS;
 #endif
@@ -1439,22 +1326,22 @@
             encode_time_auto_tune = 1;
         }
 
-        if (call->video.second->encoder_soft_deadline[call->video.second->encoder_soft_deadline_index] == 0) {
-            call->video.second->encoder_soft_deadline[call->video.second->encoder_soft_deadline_index] = 1;
+        if (call->video->encoder_soft_deadline[call->video->encoder_soft_deadline_index] == 0) {
+            call->video->encoder_soft_deadline[call->video->encoder_soft_deadline_index] = 1;
             LOGGER_DEBUG(av->m->log, "AUTOTUNE: delay=[1]");
         } else {
-            call->video.second->encoder_soft_deadline[call->video.second->encoder_soft_deadline_index] = encode_time_auto_tune;
+            call->video->encoder_soft_deadline[call->video->encoder_soft_deadline_index] = encode_time_auto_tune;
             LOGGER_DEBUG(av->m->log, "AUTOTUNE: delay=%d", (int)encode_time_auto_tune);
         }
 
-        call->video.second->encoder_soft_deadline_index = (call->video.second->encoder_soft_deadline_index + 1) %
+        call->video->encoder_soft_deadline_index = (call->video->encoder_soft_deadline_index + 1) %
                 VIDEO_ENCODER_SOFT_DEADLINE_AUTOTUNE_ENTRIES;
 
         // calc mean value
         encode_time_auto_tune = 0;
 
         for (int k = 0; k < VIDEO_ENCODER_SOFT_DEADLINE_AUTOTUNE_ENTRIES; k++) {
-            encode_time_auto_tune = encode_time_auto_tune + call->video.second->encoder_soft_deadline[k];
+            encode_time_auto_tune = encode_time_auto_tune + call->video->encoder_soft_deadline[k];
         }
 
         encode_time_auto_tune = encode_time_auto_tune / VIDEO_ENCODER_SOFT_DEADLINE_AUTOTUNE_ENTRIES;
@@ -1481,20 +1368,20 @@
 
     // we start with I-frames (full frames) and then switch to normal mode later
 
-    call->video.second->last_encoded_frame_ts = current_time_monotonic();
-
-    if (call->video.second->send_keyframe_request_received == 1) {
+    call->video->last_encoded_frame_ts = current_time_monotonic();
+
+    if (call->video->send_keyframe_request_received == 1) {
         vpx_encode_flags = VPX_EFLAG_FORCE_KF;
         vpx_encode_flags |= VP8_EFLAG_FORCE_GF;
         // vpx_encode_flags |= VP8_EFLAG_FORCE_ARF;
-        call->video.second->send_keyframe_request_received = 0;
+        call->video->send_keyframe_request_received = 0;
     } else {
         LOGGER_DEBUG(av->m->log, "++++ FORCE KEYFRAME ++++:%d %d %d",
-                     (int)call->video.second->last_sent_keyframe_ts,
+                     (int)call->video->last_sent_keyframe_ts,
                      (int)VIDEO_MIN_SEND_KEYFRAME_INTERVAL,
                      (int)current_time_monotonic());
 
-        if ((call->video.second->last_sent_keyframe_ts + VIDEO_MIN_SEND_KEYFRAME_INTERVAL)
+        if ((call->video->last_sent_keyframe_ts + VIDEO_MIN_SEND_KEYFRAME_INTERVAL)
                 < current_time_monotonic()) {
             // it's been x seconds without a keyframe, send one now
             vpx_encode_flags = VPX_EFLAG_FORCE_KF;
@@ -1525,13 +1412,8 @@
     { /* Encode */
 
 
-<<<<<<< HEAD
-        if ((call->video.second->video_encoder_coded_used == TOXAV_ENCODER_CODEC_USED_VP8)
-                || (call->video.second->video_encoder_coded_used == TOXAV_ENCODER_CODEC_USED_VP9)) {
-=======
-        vpx_codec_err_t vrc = vpx_codec_encode(call->video->encoder, &img,
-                                               call->video->frame_counter, 1, vpx_encode_flags, MAX_ENCODE_TIME_US);
->>>>>>> 1de8b020
+        if ((call->video->video_encoder_coded_used == TOXAV_ENCODER_CODEC_USED_VP8)
+                || (call->video->video_encoder_coded_used == TOXAV_ENCODER_CODEC_USED_VP9)) {
 
             LOGGER_DEBUG(av->m->log, "++++++ encoding VP8 frame ++++++");
 
@@ -1582,14 +1464,13 @@
     ++call->video->frame_counter;
 
     LOGGER_DEBUG(av->m->log, "VPXENC:======================\n");
-    LOGGER_DEBUG(av->m->log, "VPXENC:frame num=%ld\n", (long)call->video.second->frame_counter);
+    LOGGER_DEBUG(av->m->log, "VPXENC:frame num=%ld\n", (long)call->video->frame_counter);
 
 
     { /* Send frames */
-<<<<<<< HEAD
-
-        if ((call->video.second->video_encoder_coded_used == TOXAV_ENCODER_CODEC_USED_VP8)
-                || (call->video.second->video_encoder_coded_used == TOXAV_ENCODER_CODEC_USED_VP9)) {
+
+        if ((call->video->video_encoder_coded_used == TOXAV_ENCODER_CODEC_USED_VP8)
+                || (call->video->video_encoder_coded_used == TOXAV_ENCODER_CODEC_USED_VP9)) {
 
             uint32_t result = send_frames_vpx(av, friend_number, width, height,
                                               y, u, v, call,
@@ -1628,37 +1509,6 @@
             if (result != 0) {
                 pthread_mutex_unlock(call->mutex_video);
                 goto END;
-=======
-        vpx_codec_iter_t iter = nullptr;
-        const vpx_codec_cx_pkt_t *pkt;
-
-        while ((pkt = vpx_codec_get_cx_data(call->video->encoder, &iter)) != nullptr) {
-            if (pkt->kind == VPX_CODEC_CX_FRAME_PKT) {
-                const bool is_keyframe = (pkt->data.frame.flags & VPX_FRAME_IS_KEY) != 0;
-
-                // https://www.webmproject.org/docs/webm-sdk/structvpx__codec__cx__pkt.html
-                // pkt->data.frame.sz -> size_t
-                const uint32_t frame_length_in_bytes = pkt->data.frame.sz;
-
-                const int res = rtp_send_data(
-                                    call->video_rtp,
-                                    (const uint8_t *)pkt->data.frame.buf,
-                                    frame_length_in_bytes,
-                                    is_keyframe,
-                                    av->m->log);
-
-                LOGGER_DEBUG(av->m->log, "+ _sending_FRAME_TYPE_==%s bytes=%d frame_len=%d", is_keyframe ? "K" : ".",
-                             (int)pkt->data.frame.sz, (int)frame_length_in_bytes);
-                LOGGER_DEBUG(av->m->log, "+ _sending_FRAME_ b0=%d b1=%d", ((const uint8_t *)pkt->data.frame.buf)[0],
-                             ((const uint8_t *)pkt->data.frame.buf)[1]);
-
-                if (res < 0) {
-                    pthread_mutex_unlock(call->mutex_video);
-                    LOGGER_WARNING(av->m->log, "Could not send video frame: %s", strerror(errno));
-                    rc = TOXAV_ERR_SEND_FRAME_RTP_FAILED;
-                    goto END;
-                }
->>>>>>> 1de8b020
             }
         }
     }
@@ -1727,11 +1577,11 @@
         return;
     }
 
-    if (!call->video.second) {
+    if (!call->video) {
         return;
     }
 
-    if (call->video.second->video_bitrate_autoset == 0) {
+    if (call->video->video_bitrate_autoset == 0) {
         // HINT: client does not want bitrate autoset
         return;
     }
@@ -1742,7 +1592,6 @@
 
     pthread_mutex_lock(call->av->mutex);
 
-<<<<<<< HEAD
     // HINT: on high bitrates we lower the bitrate even on small data loss
     if (call->video_bit_rate > VIDEO_BITRATE_SCALAR3_AUTO_VALUE_H264) {
         if ((loss * 100) > VIDEO_BITRATE_AUTO_INC_THRESHOLD) {
@@ -1761,24 +1610,19 @@
                 call->video_bit_rate = VIDEO_BITRATE_MAX_AUTO_VALUE_H264;
             }
 
-            if (call->video_bit_rate > (uint32_t)call->video.second->video_max_bitrate) {
-                call->video_bit_rate = (uint32_t)call->video.second->video_max_bitrate;
+            if (call->video_bit_rate > (uint32_t)call->video->video_max_bitrate) {
+                call->video_bit_rate = (uint32_t)call->video->video_max_bitrate;
             }
 
             // HINT: sanity check --------------
 
             LOGGER_ERROR(call->av->m->log, "callback_bwc:DEC:1:H:vb=%d loss=%d", (int)call->video_bit_rate, (int)(loss * 100));
 
-=======
-    if (call->video_bit_rate) {
-        if (!call->av->vbcb) {
->>>>>>> 1de8b020
             pthread_mutex_unlock(call->av->mutex);
             return;
         }
     }
 
-<<<<<<< HEAD
     if ((loss * 100) < VIDEO_BITRATE_AUTO_INC_THRESHOLD) {
         if (call->video_bit_rate < VIDEO_BITRATE_MAX_AUTO_VALUE_H264) {
 
@@ -1797,8 +1641,8 @@
                 call->video_bit_rate = VIDEO_BITRATE_MAX_AUTO_VALUE_H264;
             }
 
-            if (call->video_bit_rate > (uint32_t)call->video.second->video_max_bitrate) {
-                call->video_bit_rate = (uint32_t)call->video.second->video_max_bitrate;
+            if (call->video_bit_rate > (uint32_t)call->video->video_max_bitrate) {
+                call->video_bit_rate = (uint32_t)call->video->video_max_bitrate;
             }
 
             // HINT: sanity check --------------
@@ -1823,8 +1667,8 @@
                 call->video_bit_rate = VIDEO_BITRATE_MAX_AUTO_VALUE_H264;
             }
 
-            if (call->video_bit_rate > (uint32_t)call->video.second->video_max_bitrate) {
-                call->video_bit_rate = (uint32_t)call->video.second->video_max_bitrate;
+            if (call->video_bit_rate > (uint32_t)call->video->video_max_bitrate) {
+                call->video_bit_rate = (uint32_t)call->video->video_max_bitrate;
             }
 
             // HINT: sanity check --------------
@@ -1835,7 +1679,7 @@
 
     // HINT: sanity check --------------
 
-    if (call->video.second->video_encoder_coded_used == TOXAV_ENCODER_CODEC_USED_H264) {
+    if (call->video->video_encoder_coded_used == TOXAV_ENCODER_CODEC_USED_H264) {
         if (call->video_bit_rate < VIDEO_BITRATE_MIN_AUTO_VALUE_H264) {
             call->video_bit_rate = VIDEO_BITRATE_MIN_AUTO_VALUE_H264;
         } else if (call->video_bit_rate > VIDEO_BITRATE_MAX_AUTO_VALUE_H264) {
@@ -1854,25 +1698,10 @@
             call->video_bit_rate = VIDEO_BITRATE_MIN_AUTO_VALUE_VP8;
         }
 
-=======
-        (*call->av->vbcb)(call->av, friend_number,
-                          call->video_bit_rate - (call->video_bit_rate * loss),
-                          call->av->vbcb_user_data);
-    } else if (call->audio_bit_rate) {
-        if (!call->av->abcb) {
-            pthread_mutex_unlock(call->av->mutex);
-            LOGGER_WARNING(call->av->m->log, "No callback to report loss on");
-            return;
-        }
-
-        (*call->av->abcb)(call->av, friend_number,
-                          call->audio_bit_rate - (call->audio_bit_rate * loss),
-                          call->av->abcb_user_data);
->>>>>>> 1de8b020
-    }
-
-    if (call->video_bit_rate > (uint32_t)call->video.second->video_max_bitrate) {
-        call->video_bit_rate = (uint32_t)call->video.second->video_max_bitrate;
+    }
+
+    if (call->video_bit_rate > (uint32_t)call->video->video_max_bitrate) {
+        call->video_bit_rate = (uint32_t)call->video->video_max_bitrate;
     }
 
     // HINT: sanity check --------------
@@ -1898,7 +1727,7 @@
 
     if (toxav->ccb) {
         toxav->ccb(toxav, call->friend_number, call->peer_capabilities & msi_CapSAudio,
-                   call->peer_capabilities & msi_CapSVideo, toxav->ccb_user_data);
+                         call->peer_capabilities & msi_CapSVideo, toxav->ccb_user_data);
     } else {
         /* No handler to capture the call request, send failure */
         pthread_mutex_unlock(toxav->mutex);
@@ -2240,7 +2069,7 @@
         }
 
         call->audio_rtp = rtp_new(rtp_TypeAudio, av->m, call->friend_number, call->bwc,
-                                  call->audio, ac_queue_message);
+                                    call->audio, ac_queue_message);
 
         if (!call->audio_rtp) {
             LOGGER_ERROR(av->m->log, "Failed to create audio rtp session");;
@@ -2257,7 +2086,7 @@
         }
 
         call->video_rtp = rtp_new(rtp_TypeVideo, av->m, call->friend_number, call->bwc,
-                                  call->video, vc_queue_message);
+                                    call->video, vc_queue_message);
 
         if (!call->video_rtp) {
             LOGGER_ERROR(av->m->log, "Failed to create video rtp session");
@@ -2270,25 +2099,14 @@
 
 FAILURE:
     bwc_kill(call->bwc);
-<<<<<<< HEAD
-    rtp_kill(call->audio.first);
-    ac_kill(call->audio.second);
-    call->audio.first = NULL;
-    call->audio.second = NULL;
-    rtp_kill(call->video.first);
-    vc_kill(call->video.second);
-    call->video.first = NULL;
-    call->video.second = NULL;
-=======
     rtp_kill(call->audio_rtp);
     ac_kill(call->audio);
-    call->audio_rtp = nullptr;
-    call->audio = nullptr;
+    call->audio_rtp = NULL;
+    call->audio = NULL;
     rtp_kill(call->video_rtp);
     vc_kill(call->video);
-    call->video_rtp = nullptr;
-    call->video = nullptr;
->>>>>>> 1de8b020
+    call->video_rtp = NULL;
+    call->video = NULL;
     pthread_mutex_destroy(call->mutex);
 FAILURE_2:
     pthread_mutex_destroy(call->mutex_video);
@@ -2315,27 +2133,15 @@
 
     bwc_kill(call->bwc);
 
-<<<<<<< HEAD
-    rtp_kill(call->audio.first);
-    ac_kill(call->audio.second);
-    call->audio.first = NULL;
-    call->audio.second = NULL;
-
-    rtp_kill(call->video.first);
-    vc_kill(call->video.second);
-    call->video.first = NULL;
-    call->video.second = NULL;
-=======
     rtp_kill(call->audio_rtp);
     ac_kill(call->audio);
-    call->audio_rtp = nullptr;
-    call->audio = nullptr;
+    call->audio_rtp = NULL;
+    call->audio = NULL;
 
     rtp_kill(call->video_rtp);
     vc_kill(call->video);
-    call->video_rtp = nullptr;
-    call->video = nullptr;
->>>>>>> 1de8b020
+    call->video_rtp = NULL;
+    call->video = NULL;
 
     pthread_mutex_destroy(call->mutex_audio);
     pthread_mutex_destroy(call->mutex_video);
