--- conflicted
+++ resolved
@@ -45,12 +45,8 @@
 // #define DEBUG_SHOW_H264_DECODING_TIME 1
 /* activate only for debugging!! */
 
-<<<<<<< HEAD
-VCSession *vc_new(Logger *log, ToxAV *av, uint32_t friend_number, toxav_video_receive_frame_cb *cb, void *cb_data)
-=======
 VCSession *vc_new(const Mono_Time *mono_time, const Logger *log, ToxAV *av, uint32_t friend_number,
                   toxav_video_receive_frame_cb *cb, void *cb_data)
->>>>>>> 14484c68
 {
     VCSession *vc = (VCSession *)calloc(sizeof(VCSession), 1);
 
@@ -190,33 +186,6 @@
     // HINT: initialize VP8 encoder
     return vc_new_vpx(log, av, friend_number, cb, cb_data, vc);
 
-<<<<<<< HEAD
-=======
-    /*
-    VPX_CTRL_USE_TYPE(VP8E_SET_NOISE_SENSITIVITY,  unsigned int)
-    control function to set noise sensitivity
-      0: off, 1: OnYOnly, 2: OnYUV, 3: OnYUVAggressive, 4: Adaptive
-    */
-    /*
-      rc = vpx_codec_control(vc->encoder, VP8E_SET_NOISE_SENSITIVITY, 2);
-
-      if (rc != VPX_CODEC_OK) {
-          LOGGER_ERROR(log, "Failed to set encoder control setting: %s", vpx_codec_err_to_string(rc));
-          vpx_codec_destroy(vc->encoder);
-          goto BASE_CLEANUP_1;
-      }
-     */
-    vc->linfts = current_time_monotonic(mono_time);
-    vc->lcfd = 60;
-    vc->vcb = cb;
-    vc->vcb_user_data = cb_data;
-    vc->friend_number = friend_number;
-    vc->av = av;
-    vc->log = log;
-    return vc;
-BASE_CLEANUP_1:
-    vpx_codec_destroy(vc->decoder);
->>>>>>> 14484c68
 BASE_CLEANUP:
     pthread_mutex_destroy(vc->queue_mutex);
 
@@ -341,7 +310,7 @@
     tsb_get_range_in_buffer((TSBuffer *)vc->vbuf_raw, &timestamp_min, &timestamp_max);
 
 
-    int64_t want_remote_video_ts = (current_time_monotonic() + vc->timestamp_difference_to_sender +
+    int64_t want_remote_video_ts = (current_time_monotonic(m->mono_time) + vc->timestamp_difference_to_sender +
                                     vc->timestamp_difference_adjustment);
 
     uint32_t timestamp_want_get = (uint32_t)want_remote_video_ts;
@@ -382,7 +351,7 @@
 
             LOGGER_ERROR(vc->log, "DEFF_CORR:--:%d", (int)((timestamp_want_get - timestamp_max) - 10));
 
-            want_remote_video_ts = (current_time_monotonic() + vc->timestamp_difference_to_sender +
+            want_remote_video_ts = (current_time_monotonic(m->mono_time) + vc->timestamp_difference_to_sender +
                                     vc->timestamp_difference_adjustment);
 
             timestamp_want_get = (uint32_t)want_remote_video_ts;
@@ -392,7 +361,7 @@
 
             LOGGER_ERROR(vc->log, "DEFF_CORR:++++:%d", (int)((timestamp_min - timestamp_want_get) + 10));
 
-            want_remote_video_ts = (current_time_monotonic() + vc->timestamp_difference_to_sender +
+            want_remote_video_ts = (current_time_monotonic(m->mono_time) + vc->timestamp_difference_to_sender +
                                     vc->timestamp_difference_adjustment);
 
             timestamp_want_get = (uint32_t)want_remote_video_ts;
@@ -421,7 +390,7 @@
 #if 1
 
         if ((is_skipping > 0) && (removed_entries > 0)) {
-            if ((vc->last_requested_lower_fps_ts + 10000) < current_time_monotonic()) {
+            if ((vc->last_requested_lower_fps_ts + 10000) < current_time_monotonic(m->mono_time)) {
 
 
                 // HINT: tell sender to turn down video FPS -------------
@@ -430,7 +399,7 @@
                 pkg_buf[0] = PACKET_TOXAV_COMM_CHANNEL;
                 pkg_buf[1] = PACKET_TOXAV_COMM_CHANNEL_LESS_VIDEO_FPS;
 
-                if ((vc->last_requested_lower_fps_ts + 12000) < current_time_monotonic()) {
+                if ((vc->last_requested_lower_fps_ts + 12000) < current_time_monotonic(m->mono_time)) {
                     pkg_buf[2] = 2;
                 } else {
                     pkg_buf[2] = 3; // skip every 3rd video frame and dont encode and dont sent it
@@ -439,7 +408,7 @@
                 int result = send_custom_lossless_packet(vc->av->m, vc->friend_number, pkg_buf, pkg_buf_len);
                 // HINT: tell sender to turn down video FPS -------------
 
-                vc->last_requested_lower_fps_ts = current_time_monotonic();
+                vc->last_requested_lower_fps_ts = current_time_monotonic(m->mono_time);
 
                 LOGGER_WARNING(vc->log, "request lower FPS from sender: %d ms : skip every %d", (int)is_skipping, (int)pkg_buf[2]);
             }
@@ -489,13 +458,13 @@
 
 
         LOGGER_DEBUG(vc->log, "XLS01:%d,%d",
-                     (int)(timestamp_want_get - current_time_monotonic()),
-                     (int)(timestamp_out_ - current_time_monotonic())
+                     (int)(timestamp_want_get - current_time_monotonic(m->mono_time)),
+                     (int)(timestamp_out_ - current_time_monotonic(m->mono_time))
                     );
 
         const struct RTPHeader *header_v3_0 = (void *) & (p->header);
 
-        vc->video_play_delay = ((current_time_monotonic() + vc->timestamp_difference_to_sender) - timestamp_out_);
+        vc->video_play_delay = ((current_time_monotonic(m->mono_time) + vc->timestamp_difference_to_sender) - timestamp_out_);
         vc->video_frame_buffer_entries = (uint32_t)tsb_size((TSBuffer *)vc->vbuf_raw);
 
         LOGGER_DEBUG(vc->log, "seq:%d FC:%d min=%d max=%d want=%d got=%d diff=%d rm=%d pdelay=%d adj=%d dts=%d rtt=%d",
@@ -695,7 +664,7 @@
 
             if ((percent_recvd < 100) && (have_requested_index_frame == false)) {
                 if ((vc->last_requested_keyframe_ts + VIDEO_MIN_REQUEST_KEYFRAME_INTERVAL_MS_FOR_KF)
-                        < current_time_monotonic()) {
+                        < current_time_monotonic(m->mono_time)) {
                     // if keyframe received has less than 100% of the data, request a new keyframe
                     // from the sender
                     uint32_t pkg_buf_len = 2;
@@ -709,7 +678,7 @@
                     } else {
                         LOGGER_WARNING(vc->log,
                                        "PACKET_TOXAV_COMM_CHANNEL_REQUEST_KEYFRAME:RTP Sent.");
-                        vc->last_requested_keyframe_ts = current_time_monotonic();
+                        vc->last_requested_keyframe_ts = current_time_monotonic(m->mono_time);
                     }
                 }
             }
@@ -782,7 +751,7 @@
 #else
 
 #ifdef DEBUG_SHOW_H264_DECODING_TIME
-            uint32_t start_time_ms = current_time_monotonic();
+            uint32_t start_time_ms = current_time_monotonic(m->mono_time);
 #endif
             decode_frame_h264(vc, m, skip_video_flag, a_r_timestamp,
                               a_l_timestamp,
@@ -792,7 +761,7 @@
                               &ret_value);
 
 #ifdef DEBUG_SHOW_H264_DECODING_TIME
-            uint32_t end_time_ms = current_time_monotonic();
+            uint32_t end_time_ms = current_time_monotonic(m->mono_time);
 
             if ((int)(end_time_ms - start_time_ms) > 4) {
                 LOGGER_WARNING(vc->log, "decode_frame_h264: %d ms", (int)(end_time_ms - start_time_ms));
@@ -817,16 +786,12 @@
     return ret_value;
 }
 
-<<<<<<< HEAD
 /* --- VIDEO DECODING happens here --- */
 /* --- VIDEO DECODING happens here --- */
 /* --- VIDEO DECODING happens here --- */
 
 
-int vc_queue_message(void *vcp, struct RTPMessage *msg)
-=======
 int vc_queue_message(const Mono_Time *mono_time, void *vcp, struct RTPMessage *msg)
->>>>>>> 14484c68
 {
     /* This function is called with complete messages
      * they have already been assembled. but not yet decoded
@@ -856,7 +821,7 @@
 
     // calculate mean "frame incoming every x milliseconds" --------------
     if (vc->incoming_video_frames_gap_last_ts > 0) {
-        uint32_t curent_gap = current_time_monotonic() - vc->incoming_video_frames_gap_last_ts;
+        uint32_t curent_gap = current_time_monotonic(mono_time) - vc->incoming_video_frames_gap_last_ts;
 
         vc->incoming_video_frames_gap_ms[vc->incoming_video_frames_gap_ms_index] = curent_gap;
         vc->incoming_video_frames_gap_ms_index = (vc->incoming_video_frames_gap_ms_index + 1) %
@@ -864,19 +829,9 @@
 
         uint32_t mean_value = 0;
 
-<<<<<<< HEAD
         for (int k = 0; k < VIDEO_INCOMING_FRAMES_GAP_MS_ENTRIES; k++) {
             mean_value = mean_value + vc->incoming_video_frames_gap_ms[k];
         }
-=======
-    /* Calculate time it took for peer to send us this frame */
-    uint32_t t_lcfd = current_time_monotonic(mono_time) - vc->linfts;
-    vc->lcfd = t_lcfd > 100 ? vc->lcfd : t_lcfd;
-    vc->linfts = current_time_monotonic(mono_time);
-    pthread_mutex_unlock(vc->queue_mutex);
-    return 0;
-}
->>>>>>> 14484c68
 
         if (mean_value == 0) {
             vc->incoming_video_frames_gap_ms_mean_value = 0;
@@ -893,7 +848,7 @@
 #endif
     }
 
-    vc->incoming_video_frames_gap_last_ts = current_time_monotonic();
+    vc->incoming_video_frames_gap_last_ts = current_time_monotonic(mono_time);
     // calculate mean "frame incoming every x milliseconds" --------------
 
     pthread_mutex_lock(vc->queue_mutex);
@@ -916,7 +871,7 @@
 
         // give COMM data to client -------
 
-        if ((vc->network_round_trip_time_last_cb_ts + 2000) < current_time_monotonic()) {
+        if ((vc->network_round_trip_time_last_cb_ts + 2000) < current_time_monotonic(mono_time)) {
             if (vc->av) {
                 if (vc->av->call_comm_cb) {
                     vc->av->call_comm_cb(vc->av, vc->friend_number,
@@ -949,7 +904,7 @@
 
             }
 
-            vc->network_round_trip_time_last_cb_ts = current_time_monotonic();
+            vc->network_round_trip_time_last_cb_ts = current_time_monotonic(mono_time);
         }
 
         // give COMM data to client -------
@@ -958,7 +913,7 @@
         if (vc->show_own_video == 0) {
 
 
-            if ((vc->incoming_video_bitrate_last_cb_ts + 2000) < current_time_monotonic()) {
+            if ((vc->incoming_video_bitrate_last_cb_ts + 2000) < current_time_monotonic(mono_time)) {
                 if (vc->incoming_video_bitrate_last_changed != header->encoder_bit_rate_used) {
                     if (vc->av) {
                         if (vc->av->call_comm_cb) {
@@ -972,7 +927,7 @@
                     vc->incoming_video_bitrate_last_changed = header->encoder_bit_rate_used;
                 }
 
-                vc->incoming_video_bitrate_last_cb_ts = current_time_monotonic();
+                vc->incoming_video_bitrate_last_cb_ts = current_time_monotonic(mono_time);
             }
 
 
@@ -1009,7 +964,7 @@
         }
     } else {
 #ifdef USE_TS_BUFFER_FOR_VIDEO
-        free(tsb_write((TSBuffer *)vc->vbuf_raw, msg, 0, current_time_monotonic()));
+        free(tsb_write((TSBuffer *)vc->vbuf_raw, msg, 0, current_time_monotonic(mono_time)));
 #else
         free(rb_write((RingBuffer *)vc->vbuf_raw, msg, 0));
 #endif
@@ -1018,14 +973,14 @@
 
     /* Calculate time since we received the last video frame */
     // use 5ms less than the actual time, to give some free room
-    uint32_t t_lcfd = (current_time_monotonic() - vc->linfts) - 5;
+    uint32_t t_lcfd = (current_time_monotonic(mono_time) - vc->linfts) - 5;
     vc->lcfd = t_lcfd > 100 ? vc->lcfd : t_lcfd;
 
 #ifdef VIDEO_DECODER_SOFT_DEADLINE_AUTOTUNE
 
     // Autotune decoder softdeadline here ----------
     if (vc->last_decoded_frame_ts > 0) {
-        long decode_time_auto_tune = (current_time_monotonic() - vc->last_decoded_frame_ts) * 1000;
+        long decode_time_auto_tune = (current_time_monotonic(mono_time) - vc->last_decoded_frame_ts) * 1000;
 
         if (decode_time_auto_tune == 0) {
             decode_time_auto_tune = 1; // 0 means infinite long softdeadline!
@@ -1041,11 +996,11 @@
 
     }
 
-    vc->last_decoded_frame_ts = current_time_monotonic();
+    vc->last_decoded_frame_ts = current_time_monotonic(mono_time);
     // Autotune decoder softdeadline here ----------
 #endif
 
-    vc->linfts = current_time_monotonic();
+    vc->linfts = current_time_monotonic(mono_time);
 
     pthread_mutex_unlock(vc->queue_mutex);
 
