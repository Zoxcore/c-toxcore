--- conflicted
+++ resolved
@@ -255,10 +255,9 @@
     pthread_mutex_t queue_mutex[1];
 } VCSession;
 
-<<<<<<< HEAD
-
-
-VCSession *vc_new(const Mono_Time *mono_time, const Logger *log, ToxAV *av, uint32_t friend_number,
+
+
+VCSession *vc_new(Mono_Time *mono_time, const Logger *log, ToxAV *av, uint32_t friend_number,
                   toxav_video_receive_frame_cb *cb, void *cb_data);
 void vc_kill(VCSession *vc);
 uint8_t vc_iterate(VCSession *vc, Messenger *m, uint8_t skip_video_flag, uint64_t *a_r_timestamp,
@@ -266,17 +265,9 @@
                    uint64_t *v_r_timestamp, uint64_t *v_l_timestamp, BWController *bwc,
                    int64_t *timestamp_difference_adjustment_,
                    int64_t *timestamp_difference_to_sender_);
-int vc_queue_message(const Mono_Time *mono_time, void *vcp, struct RTPMessage *msg);
+int vc_queue_message(Mono_Time *mono_time, void *vcp, struct RTPMessage *msg);
 int vc_reconfigure_encoder(Logger *log, VCSession *vc, uint32_t bit_rate, uint16_t width, uint16_t height,
                            int16_t kf_max_dist);
 int vc_reconfigure_encoder_bitrate_only(VCSession *vc, uint32_t bit_rate);
-=======
-VCSession *vc_new(Mono_Time *mono_time, const Logger *log, ToxAV *av, uint32_t friend_number,
-                  toxav_video_receive_frame_cb *cb, void *cb_data);
-void vc_kill(VCSession *vc);
-void vc_iterate(VCSession *vc);
-int vc_queue_message(Mono_Time *mono_time, void *vcp, struct RTPMessage *msg);
-int vc_reconfigure_encoder(VCSession *vc, uint32_t bit_rate, uint16_t width, uint16_t height, int16_t kf_max_dist);
->>>>>>> 6872c14e
 
 #endif /* VIDEO_H */