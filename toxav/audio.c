--- conflicted
+++ resolved
@@ -149,7 +149,7 @@
 
     pthread_mutex_destroy(ac->queue_mutex);
 
-    LOGGER_DEBUG(ac->log, "Terminated audio handler: %p", ac);
+    LOGGER_DEBUG(ac->log, "Terminated audio handler: %p", (void *)ac);
     free(ac);
 }
 
@@ -389,14 +389,8 @@
             LOGGER_WARNING(ac->log, "Decoding error: %s", opus_strerror(rc));
         } else if (ac->acb) {
             ac->lp_frame_duration = (rc * 1000) / ac->lp_sampling_rate;
-<<<<<<< HEAD
-            ac->acb.first(ac->av, ac->friend_number, temp_audio_buffer, rc, ac->lp_channel_count,
-                          ac->lp_sampling_rate, ac->acb.second);
-=======
-
             ac->acb(ac->av, ac->friend_number, temp_audio_buffer, rc, ac->lp_channel_count,
                     ac->lp_sampling_rate, ac->acb_user_data);
->>>>>>> 1de8b020
         }
 
         return ret_value;
