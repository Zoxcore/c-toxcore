--- conflicted
+++ resolved
@@ -151,15 +151,6 @@
     bool ret = tox_pass_key_encrypt(key, string, 44, encrypted, &encerr);
     ck_assert_msg(ret, "generic failure 2: %d", encerr);
 
-<<<<<<< HEAD
-    int size_large = 30 * 1024 * 1024;
-    uint8_t *encrypted2a = malloc(size_large + TOX_PASS_ENCRYPTION_EXTRA_LENGTH);
-    uint8_t *unencrypted2a = malloc(size_large);
-    ret = tox_pass_encrypt(unencrypted2a, size_large, (const uint8_t *)"123qweasdzxc", 12, encrypted2a, &encerr);
-    ck_assert_msg(ret, "tox_pass_encrypt failure 2a: %d", encerr);
-    free(encrypted2a);
-    free(unencrypted2a);
-=======
     // Testing how tox handles encryption of large messages.
     int size_large = 30 * 1024 * 1024;
     int ciphertext_length2a = size_large + TOX_PASS_ENCRYPTION_EXTRA_LENGTH;
@@ -177,8 +168,6 @@
     free(encrypted2a);
     free(in_plaintext2a);
     free(out_plaintext2a);
-
->>>>>>> e5320579
 
     uint8_t encrypted2[44 + TOX_PASS_ENCRYPTION_EXTRA_LENGTH];
     ret = tox_pass_encrypt(string, 44, key_char, 12, encrypted2, &encerr);
